{
	"bedrock": [
		{
			"id": "us.anthropic.claude-3-7-sonnet-20250219-v1:0",
			"swe_score": 0.623,
			"cost_per_1m_tokens": { "input": 3, "output": 15 },
			"allowed_roles": ["main", "fallback"],
			"max_tokens": 65536
		},
		{
			"id": "us.deepseek.r1-v1:0",
			"swe_score": 0,
			"cost_per_1m_tokens": { "input": 1.35, "output": 5.4 },
			"allowed_roles": ["research"],
			"max_tokens": 65536
		}
	],
	"anthropic": [
		{
			"id": "claude-sonnet-4-20250514",
			"swe_score": 0.727,
			"cost_per_1m_tokens": {
				"input": 3.0,
				"output": 15.0
			},
			"allowed_roles": ["main", "fallback"],
			"max_tokens": 64000
		},
		{
			"id": "claude-opus-4-20250514",
			"swe_score": 0.725,
			"cost_per_1m_tokens": {
				"input": 15.0,
				"output": 75.0
			},
			"allowed_roles": ["main", "fallback"],
			"max_tokens": 32000
		},
		{
			"id": "claude-3-7-sonnet-20250219",
			"swe_score": 0.623,
			"cost_per_1m_tokens": {
				"input": 3.0,
				"output": 15.0
			},
			"allowed_roles": ["main", "fallback"],
			"max_tokens": 120000
		},
		{
			"id": "claude-3-5-sonnet-20241022",
			"swe_score": 0.49,
			"cost_per_1m_tokens": {
				"input": 3.0,
				"output": 15.0
			},
			"allowed_roles": ["main", "fallback"],
			"max_tokens": 8192
		}
	],
	"azure": [
		{
			"id": "gpt-4o",
			"swe_score": 0.332,
			"cost_per_1m_tokens": {
				"input": 2.5,
				"output": 10.0
			},
			"allowed_roles": ["main", "fallback"],
			"max_tokens": 16384
		},
		{
			"id": "gpt-4o-mini",
			"swe_score": 0.3,
			"cost_per_1m_tokens": {
				"input": 0.15,
				"output": 0.6
			},
			"allowed_roles": ["main", "fallback"],
			"max_tokens": 16384
		},
		{
			"id": "gpt-4-1",
			"swe_score": 0,
			"cost_per_1m_tokens": {
				"input": 2.0,
				"output": 10.0
			},
			"allowed_roles": ["main", "fallback"],
			"max_tokens": 16384
		}
	],
	"openai": [
		{
			"id": "gpt-4o",
			"swe_score": 0.332,
			"cost_per_1m_tokens": {
				"input": 2.5,
				"output": 10.0
			},
			"allowed_roles": ["main", "fallback"],
			"max_tokens": 16384
		},
		{
			"id": "o1",
			"swe_score": 0.489,
			"cost_per_1m_tokens": {
				"input": 15.0,
				"output": 60.0
			},
			"allowed_roles": ["main"]
		},
		{
			"id": "o3",
			"swe_score": 0.5,
			"cost_per_1m_tokens": {
				"input": 2.0,
				"output": 8.0
			},
			"allowed_roles": ["main", "fallback"],
			"max_tokens": 100000
		},
		{
			"id": "o3-mini",
			"swe_score": 0.493,
			"cost_per_1m_tokens": {
				"input": 1.1,
				"output": 4.4
			},
			"allowed_roles": ["main"],
			"max_tokens": 100000
		},
		{
			"id": "o4-mini",
			"swe_score": 0.45,
			"cost_per_1m_tokens": {
				"input": 1.1,
				"output": 4.4
			},
			"allowed_roles": ["main", "fallback"]
		},
		{
			"id": "o1-mini",
			"swe_score": 0.4,
			"cost_per_1m_tokens": {
				"input": 1.1,
				"output": 4.4
			},
			"allowed_roles": ["main"]
		},
		{
			"id": "o1-pro",
			"swe_score": 0,
			"cost_per_1m_tokens": {
				"input": 150.0,
				"output": 600.0
			},
			"allowed_roles": ["main"]
		},
		{
			"id": "gpt-4-5-preview",
			"swe_score": 0.38,
			"cost_per_1m_tokens": {
				"input": 75.0,
				"output": 150.0
			},
			"allowed_roles": ["main"]
		},
		{
			"id": "gpt-4-1-mini",
			"swe_score": 0,
			"cost_per_1m_tokens": {
				"input": 0.4,
				"output": 1.6
			},
			"allowed_roles": ["main"]
		},
		{
			"id": "gpt-4-1-nano",
			"swe_score": 0,
			"cost_per_1m_tokens": {
				"input": 0.1,
				"output": 0.4
			},
			"allowed_roles": ["main"]
		},
		{
			"id": "gpt-4o-mini",
			"swe_score": 0.3,
			"cost_per_1m_tokens": {
				"input": 0.15,
				"output": 0.6
			},
			"allowed_roles": ["main"]
		},
		{
			"id": "gpt-4o-search-preview",
			"swe_score": 0.33,
			"cost_per_1m_tokens": {
				"input": 2.5,
				"output": 10.0
			},
			"allowed_roles": ["research"]
		},
		{
			"id": "gpt-4o-mini-search-preview",
			"swe_score": 0.3,
			"cost_per_1m_tokens": {
				"input": 0.15,
				"output": 0.6
			},
			"allowed_roles": ["research"]
		}
	],
	"google": [
		{
			"id": "gemini-2.5-pro-preview-05-06",
			"swe_score": 0.638,
			"cost_per_1m_tokens": null,
			"allowed_roles": ["main", "fallback"],
			"max_tokens": 1048000
		},
		{
			"id": "gemini-2.5-pro-preview-03-25",
			"swe_score": 0.638,
			"cost_per_1m_tokens": null,
			"allowed_roles": ["main", "fallback"],
			"max_tokens": 1048000
		},
		{
			"id": "gemini-2.5-flash-preview-04-17",
			"swe_score": 0.604,
			"cost_per_1m_tokens": null,
			"allowed_roles": ["main", "fallback"],
			"max_tokens": 1048000
		},
		{
			"id": "gemini-2.0-flash",
			"swe_score": 0.518,
			"cost_per_1m_tokens": {
				"input": 0.15,
				"output": 0.6
			},
			"allowed_roles": ["main", "fallback"],
			"max_tokens": 1048000
		},
		{
			"id": "gemini-2.0-flash-lite",
			"swe_score": 0,
			"cost_per_1m_tokens": null,
			"allowed_roles": ["main", "fallback"],
			"max_tokens": 1048000
		}
	],
	"perplexity": [
		{
			"id": "sonar-pro",
			"swe_score": 0,
			"cost_per_1m_tokens": {
				"input": 3,
				"output": 15
			},
			"allowed_roles": ["main", "research"],
			"max_tokens": 8700
		},
		{
			"id": "sonar",
			"swe_score": 0,
			"cost_per_1m_tokens": {
				"input": 1,
				"output": 1
			},
			"allowed_roles": ["research"],
			"max_tokens": 8700
		},
		{
			"id": "deep-research",
			"swe_score": 0.211,
			"cost_per_1m_tokens": {
				"input": 2,
				"output": 8
			},
			"allowed_roles": ["research"],
			"max_tokens": 8700
		},
		{
			"id": "sonar-reasoning-pro",
			"swe_score": 0.211,
			"cost_per_1m_tokens": {
				"input": 2,
				"output": 8
			},
			"allowed_roles": ["main", "research", "fallback"],
			"max_tokens": 8700
		},
		{
			"id": "sonar-reasoning",
			"swe_score": 0.211,
			"cost_per_1m_tokens": {
				"input": 1,
				"output": 5
			},
			"allowed_roles": ["main", "research", "fallback"],
			"max_tokens": 8700
		}
	],
	"xai": [
		{
			"id": "grok-3",
			"name": "Grok 3",
			"swe_score": null,
			"cost_per_1m_tokens": {
				"input": 3,
				"output": 15
			},
			"allowed_roles": ["main", "fallback", "research"],
			"max_tokens": 131072
		},
		{
			"id": "grok-3-fast",
			"name": "Grok 3 Fast",
			"swe_score": 0,
			"cost_per_1m_tokens": {
				"input": 5,
				"output": 25
			},
			"allowed_roles": ["main", "fallback", "research"],
			"max_tokens": 131072
		}
	],
	"ollama": [
		{
			"id": "devstral:latest",
			"swe_score": 0,
			"cost_per_1m_tokens": {
				"input": 0,
				"output": 0
			},
			"allowed_roles": ["main", "fallback"]
		},
		{
			"id": "qwen3:latest",
			"swe_score": 0,
			"cost_per_1m_tokens": {
				"input": 0,
				"output": 0
			},
			"allowed_roles": ["main", "fallback"]
		},
		{
			"id": "qwen3:14b",
			"swe_score": 0,
			"cost_per_1m_tokens": {
				"input": 0,
				"output": 0
			},
			"allowed_roles": ["main", "fallback"]
		},
		{
			"id": "qwen3:32b",
			"swe_score": 0,
			"cost_per_1m_tokens": {
				"input": 0,
				"output": 0
			},
			"allowed_roles": ["main", "fallback"]
		},
		{
			"id": "mistral-small3.1:latest",
			"swe_score": 0,
			"cost_per_1m_tokens": {
				"input": 0,
				"output": 0
			},
			"allowed_roles": ["main", "fallback"]
		},
		{
			"id": "llama3.3:latest",
			"swe_score": 0,
			"cost_per_1m_tokens": {
				"input": 0,
				"output": 0
			},
			"allowed_roles": ["main", "fallback"]
		},
		{
			"id": "phi4:latest",
			"swe_score": 0,
			"cost_per_1m_tokens": {
				"input": 0,
				"output": 0
			},
			"allowed_roles": ["main", "fallback"]
		}
	],
	"openrouter": [
		{
			"id": "google/gemini-2.5-flash-preview-05-20",
			"swe_score": 0,
			"cost_per_1m_tokens": {
				"input": 0.15,
				"output": 0.6
			},
			"allowed_roles": ["main", "fallback"],
			"max_tokens": 1048576
		},
		{
			"id": "google/gemini-2.5-flash-preview-05-20:thinking",
			"swe_score": 0,
			"cost_per_1m_tokens": {
				"input": 0.15,
				"output": 3.5
			},
			"allowed_roles": ["main", "fallback"],
			"max_tokens": 1048576
		},
		{
			"id": "google/gemini-2.5-pro-exp-03-25",
			"swe_score": 0,
			"cost_per_1m_tokens": {
				"input": 0,
				"output": 0
			},
			"allowed_roles": ["main", "fallback"],
			"max_tokens": 1000000
		},
		{
			"id": "deepseek/deepseek-chat-v3-0324:free",
			"swe_score": 0,
			"cost_per_1m_tokens": {
				"input": 0,
				"output": 0
			},
			"allowed_roles": ["main", "fallback"],
			"max_tokens": 163840
		},
		{
			"id": "deepseek/deepseek-chat-v3-0324",
			"swe_score": 0,
			"cost_per_1m_tokens": {
				"input": 0.27,
				"output": 1.1
			},
			"allowed_roles": ["main"],
			"max_tokens": 64000
		},
		{
			"id": "openai/gpt-4.1",
			"swe_score": 0,
			"cost_per_1m_tokens": {
				"input": 2,
				"output": 8
			},
			"allowed_roles": ["main", "fallback"],
			"max_tokens": 1000000
		},
		{
			"id": "openai/gpt-4.1-mini",
			"swe_score": 0,
			"cost_per_1m_tokens": {
				"input": 0.4,
				"output": 1.6
			},
			"allowed_roles": ["main", "fallback"],
			"max_tokens": 1000000
		},
		{
			"id": "openai/gpt-4.1-nano",
			"swe_score": 0,
			"cost_per_1m_tokens": {
				"input": 0.1,
				"output": 0.4
			},
			"allowed_roles": ["main", "fallback"],
			"max_tokens": 1000000
		},
		{
			"id": "openai/o3",
			"swe_score": 0,
			"cost_per_1m_tokens": {
				"input": 10,
				"output": 40
			},
			"allowed_roles": ["main", "fallback"],
			"max_tokens": 200000
		},
		{
			"id": "openai/codex-mini",
			"swe_score": 0,
			"cost_per_1m_tokens": {
				"input": 1.5,
				"output": 6
			},
			"allowed_roles": ["main", "fallback"],
			"max_tokens": 100000
		},
		{
			"id": "openai/gpt-4o-mini",
			"swe_score": 0,
			"cost_per_1m_tokens": {
				"input": 0.15,
				"output": 0.6
			},
			"allowed_roles": ["main", "fallback"],
			"max_tokens": 100000
		},
		{
			"id": "openai/o4-mini",
			"swe_score": 0.45,
			"cost_per_1m_tokens": {
				"input": 1.1,
				"output": 4.4
			},
			"allowed_roles": ["main", "fallback"],
			"max_tokens": 100000
		},
		{
			"id": "openai/o4-mini-high",
			"swe_score": 0,
			"cost_per_1m_tokens": {
				"input": 1.1,
				"output": 4.4
			},
			"allowed_roles": ["main", "fallback"],
			"max_tokens": 100000
		},
		{
			"id": "openai/o1-pro",
			"swe_score": 0,
			"cost_per_1m_tokens": {
				"input": 150,
				"output": 600
			},
			"allowed_roles": ["main", "fallback"],
			"max_tokens": 100000
		},
		{
			"id": "meta-llama/llama-3.3-70b-instruct",
			"swe_score": 0,
			"cost_per_1m_tokens": {
				"input": 120,
				"output": 600
			},
			"allowed_roles": ["main", "fallback"],
			"max_tokens": 1048576
		},
		{
			"id": "meta-llama/llama-4-maverick",
			"swe_score": 0,
			"cost_per_1m_tokens": {
				"input": 0.18,
				"output": 0.6
			},
			"allowed_roles": ["main", "fallback"],
			"max_tokens": 1000000
		},
		{
			"id": "meta-llama/llama-4-scout",
			"swe_score": 0,
			"cost_per_1m_tokens": {
				"input": 0.08,
				"output": 0.3
			},
			"allowed_roles": ["main", "fallback"],
			"max_tokens": 1000000
		},
		{
			"id": "qwen/qwen-max",
			"swe_score": 0,
			"cost_per_1m_tokens": {
				"input": 1.6,
				"output": 6.4
			},
			"allowed_roles": ["main", "fallback"],
			"max_tokens": 32768
		},
		{
			"id": "qwen/qwen-turbo",
			"swe_score": 0,
			"cost_per_1m_tokens": {
				"input": 0.05,
				"output": 0.2
			},
			"allowed_roles": ["main", "fallback"],
			"max_tokens": 1000000
		},
		{
			"id": "qwen/qwen3-235b-a22b",
			"swe_score": 0,
			"cost_per_1m_tokens": {
				"input": 0.14,
				"output": 2
			},
			"allowed_roles": ["main", "fallback"],
			"max_tokens": 24000
		},
		{
			"id": "mistralai/mistral-small-3.1-24b-instruct:free",
			"swe_score": 0,
			"cost_per_1m_tokens": {
				"input": 0,
				"output": 0
			},
			"allowed_roles": ["main", "fallback"],
			"max_tokens": 96000
		},
		{
			"id": "mistralai/mistral-small-3.1-24b-instruct",
			"swe_score": 0,
			"cost_per_1m_tokens": {
				"input": 0.1,
				"output": 0.3
			},
			"allowed_roles": ["main", "fallback"],
			"max_tokens": 128000
		},
		{
			"id": "mistralai/devstral-small",
			"swe_score": 0,
			"cost_per_1m_tokens": {
				"input": 0.1,
				"output": 0.3
			},
			"allowed_roles": ["main"],
			"max_tokens": 110000
		},
		{
			"id": "mistralai/mistral-nemo",
			"swe_score": 0,
			"cost_per_1m_tokens": {
				"input": 0.03,
				"output": 0.07
			},
			"allowed_roles": ["main", "fallback"],
			"max_tokens": 100000
		},
		{
			"id": "thudm/glm-4-32b:free",
			"swe_score": 0,
			"cost_per_1m_tokens": {
				"input": 0,
				"output": 0
			},
			"allowed_roles": ["main", "fallback"],
			"max_tokens": 32768
		}
	],
<<<<<<< HEAD
	"pollinations": [
		{
			"id": "openai",
			"description": "OpenAI GPT-4.1-mini",
			"provider": "Azure",
			"input_modalities": ["text", "image"],
			"output_modalities": ["text"],
			"vision": true,
			"audio": false,
			"allowed_roles": ["main", "fallback", "research"]
		},
		{
			"id": "openai-fast",
			"description": "OpenAI GPT-4.1-nano",
			"provider": "Azure",
			"input_modalities": ["text", "image"],
			"output_modalities": ["text"],
			"aliases": "openai-small",
			"vision": true,
			"audio": false,
			"allowed_roles": ["main", "fallback", "research"]
		},
		{
			"id": "openai-large",
			"description": "OpenAI GPT-4.1",
			"provider": "Azure",
			"input_modalities": ["text", "image"],
			"output_modalities": ["text"],
			"vision": true,
			"audio": false,
			"allowed_roles": ["main", "fallback", "research"]
		},
		{
			"id": "qwen-coder",
			"description": "Qwen 2.5 Coder 32B",
			"provider": "Scaleway",
			"input_modalities": ["text"],
			"output_modalities": ["text"],
			"vision": false,
			"audio": false,
			"allowed_roles": ["main", "fallback", "research"]
		},
		{
			"id": "llama",
			"description": "Llama 3.3 70B",
			"provider": "Cloudflare",
			"input_modalities": ["text"],
			"output_modalities": ["text"],
			"vision": false,
			"audio": false,
			"allowed_roles": ["main", "fallback", "research"]
		},
		{
			"id": "llamascout",
			"description": "Llama 4 Scout 17B",
			"provider": "Cloudflare",
			"input_modalities": ["text"],
			"output_modalities": ["text"],
			"vision": false,
			"audio": false,
			"allowed_roles": ["main", "fallback", "research"]
		},
		{
			"id": "mistral",
			"description": "Mistral Small 3.1 24B",
			"provider": "Cloudflare",
			"input_modalities": ["text", "image"],
			"output_modalities": ["text"],
			"vision": true,
			"audio": false,
			"allowed_roles": ["main", "fallback", "research"]
		},
		{
			"id": "unity",
			"description": "Unity Unrestricted Agent (Mistral Small 3.1)",
			"provider": "Scaleway",
			"uncensored": true,
			"input_modalities": ["text", "image"],
			"output_modalities": ["text"],
			"vision": true,
			"audio": false,
			"allowed_roles": ["main", "fallback", "research"]
		},
		{
			"id": "mirexa",
			"description": "WithThatWay's Mirexa",
			"input_modalities": ["text", "image"],
			"output_modalities": ["text"],
			"vision": true,
			"audio": false,
			"allowed_roles": ["main", "fallback", "research"]
		},
		{
			"id": "midijourney",
			"description": "Midijourney",
			"provider": "Azure",
			"input_modalities": ["text"],
			"output_modalities": ["text"],
			"vision": false,
			"audio": false,
			"allowed_roles": ["main", "fallback", "research"]
		},
		{
			"id": "rtist",
			"description": "Rtist",
			"provider": "Azure",
			"input_modalities": ["text"],
			"output_modalities": ["text"],
			"vision": false,
			"audio": false,
			"allowed_roles": ["main", "fallback", "research"]
		},
		{
			"id": "searchgpt",
			"description": "SearchGPT",
			"provider": "Azure",
			"input_modalities": ["text", "image"],
			"output_modalities": ["text"],
			"vision": true,
			"audio": false,
			"allowed_roles": ["research"]
		},
		{
			"id": "evil",
			"description": "Evil",
			"provider": "Scaleway",
			"uncensored": true,
			"input_modalities": ["text", "image"],
			"output_modalities": ["text"],
			"vision": true,
			"audio": false,
			"allowed_roles": ["main", "fallback", "research"]
		},
		{
			"id": "deepseek-reasoning",
			"description": "MAI-DS-R1",
			"reasoning": true,
			"provider": "Cloudflare",
			"aliases": "deepseek-r1",
			"input_modalities": ["text"],
			"output_modalities": ["text"],
			"vision": false,
			"audio": false,
			"allowed_roles": ["main", "fallback", "research"]
		},
		{
			"id": "phi",
			"description": "Phi-4 Instruct",
			"provider": "Cloudflare",
			"input_modalities": ["text", "image", "audio"],
			"output_modalities": ["text"],
			"vision": true,
			"audio": true,
			"allowed_roles": ["main", "fallback", "research"]
		},
		{
			"id": "llama-vision",
			"description": "Llama 3.2 11B Vision",
			"provider": "Cloudflare",
			"input_modalities": ["text", "image"],
			"output_modalities": ["text"],
			"vision": true,
			"audio": false,
			"allowed_roles": ["main", "fallback", "research"]
		},
		{
			"id": "hormoz",
			"description": "Hormoz 8b",
			"provider": "Modal",
			"input_modalities": ["text"],
			"output_modalities": ["text"],
			"vision": false,
			"audio": false,
			"allowed_roles": ["main", "fallback", "research"]
		},
		{
			"id": "hypnosis-tracy",
			"description": "Hypnosis Tracy 7B",
			"provider": "Azure",
			"input_modalities": ["text", "audio"],
			"output_modalities": ["audio", "text"],
			"vision": false,
			"audio": true,
			"allowed_roles": ["main", "fallback", "research"]
		},
		{
			"id": "deepseek",
			"description": "DeepSeek-V3",
			"provider": "DeepSeek",
			"input_modalities": ["text"],
			"output_modalities": ["text"],
			"vision": false,
			"audio": false,
			"allowed_roles": ["main", "fallback", "research"]
		},
		{
			"id": "sur",
			"description": "Sur AI Assistant (Mistral)",
			"provider": "Scaleway",
			"input_modalities": ["text", "image"],
			"output_modalities": ["text"],
			"vision": true,
			"audio": false,
			"allowed_roles": ["main", "fallback", "research"]
		},
		{
			"id": "openai-audio",
			"description": "OpenAI GPT-4o-audio-preview",
			"provider": "Azure",
			"voices": ["alloy","echo","fable","onyx","nova","shimmer","coral","verse","ballad","ash","sage","amuch","dan"],
			"input_modalities": ["text", "image", "audio"],
			"output_modalities": ["audio", "text"],
			"vision": true,
			"audio": true,
			"allowed_roles": ["main", "fallback", "research"]
=======
	"claude-code": [
		{
			"id": "opus",
			"swe_score": 0.725,
			"cost_per_1m_tokens": { "input": 0, "output": 0 },
			"allowed_roles": ["main", "fallback", "research"],
			"max_tokens": 32000
		},
		{
			"id": "sonnet",
			"swe_score": 0.727,
			"cost_per_1m_tokens": { "input": 0, "output": 0 },
			"allowed_roles": ["main", "fallback", "research"],
			"max_tokens": 64000
>>>>>>> ef1deec9
		}
	]
}<|MERGE_RESOLUTION|>--- conflicted
+++ resolved
@@ -644,7 +644,6 @@
 			"max_tokens": 32768
 		}
 	],
-<<<<<<< HEAD
 	"pollinations": [
 		{
 			"id": "openai",
@@ -860,7 +859,8 @@
 			"vision": true,
 			"audio": true,
 			"allowed_roles": ["main", "fallback", "research"]
-=======
+		}
+	],
 	"claude-code": [
 		{
 			"id": "opus",
@@ -875,7 +875,6 @@
 			"cost_per_1m_tokens": { "input": 0, "output": 0 },
 			"allowed_roles": ["main", "fallback", "research"],
 			"max_tokens": 64000
->>>>>>> ef1deec9
 		}
 	]
 }