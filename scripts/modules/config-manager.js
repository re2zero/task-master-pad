import fs from 'fs';
import path from 'path';
import chalk from 'chalk';
import { fileURLToPath } from 'url';
import { log, findProjectRoot, resolveEnvVariable } from './utils.js';
import { LEGACY_CONFIG_FILE } from '../../src/constants/paths.js';
import { findConfigPath } from '../../src/utils/path-utils.js';
import {
	VALIDATED_PROVIDERS,
	CUSTOM_PROVIDERS,
	CUSTOM_PROVIDERS_ARRAY,
	ALL_PROVIDERS
} from '../../src/constants/providers.js';

// Calculate __dirname in ESM
const __filename = fileURLToPath(import.meta.url);
const __dirname = path.dirname(__filename);

// Load supported models from JSON file using the calculated __dirname
let MODEL_MAP;
try {
	const supportedModelsRaw = fs.readFileSync(
		path.join(__dirname, 'supported-models.json'),
		'utf-8'
	);
	MODEL_MAP = JSON.parse(supportedModelsRaw);
} catch (error) {
	console.error(
		chalk.red(
			'FATAL ERROR: Could not load supported-models.json. Please ensure the file exists and is valid JSON.'
		),
		error
	);
	MODEL_MAP = {}; // Default to empty map on error to avoid crashing, though functionality will be limited
	process.exit(1); // Exit if models can't be loaded
}

// Default configuration values (used if config file is missing or incomplete)
const DEFAULTS = {
	models: {
		main: {
			provider: 'anthropic',
			modelId: 'claude-3-7-sonnet-20250219',
			maxTokens: 64000,
			temperature: 0.2
		},
		research: {
			provider: 'perplexity',
			modelId: 'sonar-pro',
			maxTokens: 8700,
			temperature: 0.1
		},
		fallback: {
			// No default fallback provider/model initially
			provider: 'anthropic',
			modelId: 'claude-3-5-sonnet',
			maxTokens: 8192, // Default parameters if fallback IS configured
			temperature: 0.2
		}
	},
	global: {
		logLevel: 'info',
		debug: false,
		defaultSubtasks: 5,
		defaultPriority: 'medium',
		projectName: 'Task Master',
		ollamaBaseURL: 'http://localhost:11434/api',
		bedrockBaseURL: 'https://bedrock.us-east-1.amazonaws.com'
	}
};

// --- Internal Config Loading ---
let loadedConfig = null;
let loadedConfigRoot = null; // Track which root loaded the config

// Custom Error for configuration issues
class ConfigurationError extends Error {
	constructor(message) {
		super(message);
		this.name = 'ConfigurationError';
	}
}

function _loadAndValidateConfig(explicitRoot = null) {
	const defaults = DEFAULTS; // Use the defined defaults
	let rootToUse = explicitRoot;
	let configSource = explicitRoot
		? `explicit root (${explicitRoot})`
		: 'defaults (no root provided yet)';

	// ---> If no explicit root, TRY to find it <---
	if (!rootToUse) {
		rootToUse = findProjectRoot();
		if (rootToUse) {
			configSource = `found root (${rootToUse})`;
		} else {
			// No root found, return defaults immediately
			return defaults;
		}
	}
	// ---> End find project root logic <---

	// --- Find configuration file using centralized path utility ---
	const configPath = findConfigPath(null, { projectRoot: rootToUse });
	let config = { ...defaults }; // Start with a deep copy of defaults
	let configExists = false;

	if (configPath) {
		configExists = true;
		const isLegacy = configPath.endsWith(LEGACY_CONFIG_FILE);

		try {
			const rawData = fs.readFileSync(configPath, 'utf-8');
			const parsedConfig = JSON.parse(rawData);

			// Deep merge parsed config onto defaults
			config = {
				models: {
					main: { ...defaults.models.main, ...parsedConfig?.models?.main },
					research: {
						...defaults.models.research,
						...parsedConfig?.models?.research
					},
					fallback:
						parsedConfig?.models?.fallback?.provider &&
						parsedConfig?.models?.fallback?.modelId
							? { ...defaults.models.fallback, ...parsedConfig.models.fallback }
							: { ...defaults.models.fallback }
				},
				global: { ...defaults.global, ...parsedConfig?.global }
			};
			configSource = `file (${configPath})`; // Update source info

			// Issue deprecation warning if using legacy config file
			if (isLegacy) {
				console.warn(
					chalk.yellow(
						`⚠️  DEPRECATION WARNING: Found configuration in legacy location '${configPath}'. Please migrate to .taskmaster/config.json. Run 'task-master migrate' to automatically migrate your project.`
					)
				);
			}

			// --- Validation (Warn if file content is invalid) ---
			// Use log.warn for consistency
			if (!validateProvider(config.models.main.provider)) {
				console.warn(
					chalk.yellow(
						`Warning: Invalid main provider "${config.models.main.provider}" in ${configPath}. Falling back to default.`
					)
				);
				config.models.main = { ...defaults.models.main };
			}
			if (!validateProvider(config.models.research.provider)) {
				console.warn(
					chalk.yellow(
						`Warning: Invalid research provider "${config.models.research.provider}" in ${configPath}. Falling back to default.`
					)
				);
				config.models.research = { ...defaults.models.research };
			}
			if (
				config.models.fallback?.provider &&
				!validateProvider(config.models.fallback.provider)
			) {
				console.warn(
					chalk.yellow(
						`Warning: Invalid fallback provider "${config.models.fallback.provider}" in ${configPath}. Fallback model configuration will be ignored.`
					)
				);
				config.models.fallback.provider = undefined;
				config.models.fallback.modelId = undefined;
			}
		} catch (error) {
			// Use console.error for actual errors during parsing
			console.error(
				chalk.red(
					`Error reading or parsing ${configPath}: ${error.message}. Using default configuration.`
				)
			);
			config = { ...defaults }; // Reset to defaults on parse error
			configSource = `defaults (parse error at ${configPath})`;
		}
	} else {
		// Config file doesn't exist at the determined rootToUse.
		if (explicitRoot) {
			// Only warn if an explicit root was *expected*.
			console.warn(
				chalk.yellow(
					`Warning: Configuration file not found at provided project root (${explicitRoot}). Using default configuration. Run 'task-master models --setup' to configure.`
				)
			);
		} else {
			console.warn(
				chalk.yellow(
					`Warning: Configuration file not found at derived root (${rootToUse}). Using defaults.`
				)
			);
		}
		// Keep config as defaults
		config = { ...defaults };
		configSource = `defaults (no config file found at ${rootToUse})`;
	}

	return config;
}

/**
 * Gets the current configuration, loading it if necessary.
 * Handles MCP initialization context gracefully.
 * @param {string|null} explicitRoot - Optional explicit path to the project root.
 * @param {boolean} forceReload - Force reloading the config file.
 * @returns {object} The loaded configuration object.
 */
function getConfig(explicitRoot = null, forceReload = false) {
	// Determine if a reload is necessary
	const needsLoad =
		!loadedConfig ||
		forceReload ||
		(explicitRoot && explicitRoot !== loadedConfigRoot);

	if (needsLoad) {
		const newConfig = _loadAndValidateConfig(explicitRoot); // _load handles null explicitRoot

		// Only update the global cache if loading was forced or if an explicit root
		// was provided (meaning we attempted to load a specific project's config).
		// We avoid caching the initial default load triggered without an explicitRoot.
		if (forceReload || explicitRoot) {
			loadedConfig = newConfig;
			loadedConfigRoot = explicitRoot; // Store the root used for this loaded config
		}
		return newConfig; // Return the newly loaded/default config
	}

	// If no load was needed, return the cached config
	return loadedConfig;
}

/**
 * Validates if a provider name is supported.
 * Custom providers (azure, vertex, bedrock, openrouter, ollama) are always allowed.
 * Validated providers must exist in the MODEL_MAP from supported-models.json.
 * @param {string} providerName The name of the provider.
 * @returns {boolean} True if the provider is valid, false otherwise.
 */
function validateProvider(providerName) {
	// Custom providers are always allowed
	if (CUSTOM_PROVIDERS_ARRAY.includes(providerName)) {
		return true;
	}

	// Validated providers must exist in MODEL_MAP
	if (VALIDATED_PROVIDERS.includes(providerName)) {
		return !!(MODEL_MAP && MODEL_MAP[providerName]);
	}

	// Unknown providers are not allowed
	return false;
}

/**
 * Optional: Validates if a modelId is known for a given provider based on MODEL_MAP.
 * This is a non-strict validation; an unknown model might still be valid.
 * @param {string} providerName The name of the provider.
 * @param {string} modelId The model ID.
 * @returns {boolean} True if the modelId is in the map for the provider, false otherwise.
 */
function validateProviderModelCombination(providerName, modelId) {
	// If provider isn't even in our map, we can't validate the model
	if (!MODEL_MAP[providerName]) {
		return true; // Allow unknown providers or those without specific model lists
	}
	// If the provider is known, check if the model is in its list OR if the list is empty (meaning accept any)
	return (
		MODEL_MAP[providerName].length === 0 ||
		// Use .some() to check the 'id' property of objects in the array
		MODEL_MAP[providerName].some((modelObj) => modelObj.id === modelId)
	);
}

// --- Role-Specific Getters ---

function getModelConfigForRole(role, explicitRoot = null) {
	const config = getConfig(explicitRoot);
	const roleConfig = config?.models?.[role];
	if (!roleConfig) {
		log(
			'warn',
			`No model configuration found for role: ${role}. Returning default.`
		);
		return DEFAULTS.models[role] || {};
	}
	return roleConfig;
}

function getMainProvider(explicitRoot = null) {
	return getModelConfigForRole('main', explicitRoot).provider;
}

function getMainModelId(explicitRoot = null) {
	return getModelConfigForRole('main', explicitRoot).modelId;
}

function getMainMaxTokens(explicitRoot = null) {
	// Directly return value from config (which includes defaults)
	return getModelConfigForRole('main', explicitRoot).maxTokens;
}

function getMainTemperature(explicitRoot = null) {
	// Directly return value from config
	return getModelConfigForRole('main', explicitRoot).temperature;
}

function getResearchProvider(explicitRoot = null) {
	return getModelConfigForRole('research', explicitRoot).provider;
}

function getResearchModelId(explicitRoot = null) {
	return getModelConfigForRole('research', explicitRoot).modelId;
}

function getResearchMaxTokens(explicitRoot = null) {
	// Directly return value from config
	return getModelConfigForRole('research', explicitRoot).maxTokens;
}

function getResearchTemperature(explicitRoot = null) {
	// Directly return value from config
	return getModelConfigForRole('research', explicitRoot).temperature;
}

function getFallbackProvider(explicitRoot = null) {
	// Directly return value from config (will be undefined if not set)
	return getModelConfigForRole('fallback', explicitRoot).provider;
}

function getFallbackModelId(explicitRoot = null) {
	// Directly return value from config
	return getModelConfigForRole('fallback', explicitRoot).modelId;
}

function getFallbackMaxTokens(explicitRoot = null) {
	// Directly return value from config
	return getModelConfigForRole('fallback', explicitRoot).maxTokens;
}

function getFallbackTemperature(explicitRoot = null) {
	// Directly return value from config
	return getModelConfigForRole('fallback', explicitRoot).temperature;
}

// --- Global Settings Getters ---

function getGlobalConfig(explicitRoot = null) {
	const config = getConfig(explicitRoot);
	// Ensure global defaults are applied if global section is missing
	return { ...DEFAULTS.global, ...(config?.global || {}) };
}

function getLogLevel(explicitRoot = null) {
	// Directly return value from config
	return getGlobalConfig(explicitRoot).logLevel.toLowerCase();
}

function getDebugFlag(explicitRoot = null) {
	// Directly return value from config, ensure boolean
	return getGlobalConfig(explicitRoot).debug === true;
}

function getDefaultSubtasks(explicitRoot = null) {
	// Directly return value from config, ensure integer
	const val = getGlobalConfig(explicitRoot).defaultSubtasks;
	const parsedVal = parseInt(val, 10);
	return Number.isNaN(parsedVal) ? DEFAULTS.global.defaultSubtasks : parsedVal;
}

function getDefaultNumTasks(explicitRoot = null) {
	const val = getGlobalConfig(explicitRoot).defaultNumTasks;
	const parsedVal = parseInt(val, 10);
	return Number.isNaN(parsedVal) ? DEFAULTS.global.defaultNumTasks : parsedVal;
}

function getDefaultPriority(explicitRoot = null) {
	// Directly return value from config
	return getGlobalConfig(explicitRoot).defaultPriority;
}

function getProjectName(explicitRoot = null) {
	// Directly return value from config
	return getGlobalConfig(explicitRoot).projectName;
}

function getOllamaBaseURL(explicitRoot = null) {
	// Directly return value from config
	return getGlobalConfig(explicitRoot).ollamaBaseURL;
}

function getAzureBaseURL(explicitRoot = null) {
	// Directly return value from config
	return getGlobalConfig(explicitRoot).azureBaseURL;
}

function getBedrockBaseURL(explicitRoot = null) {
	// Directly return value from config
	return getGlobalConfig(explicitRoot).bedrockBaseURL;
}

/**
 * Gets the Google Cloud project ID for Vertex AI from configuration
 * @param {string|null} explicitRoot - Optional explicit path to the project root.
 * @returns {string|null} The project ID or null if not configured
 */
function getVertexProjectId(explicitRoot = null) {
	// Return value from config
	return getGlobalConfig(explicitRoot).vertexProjectId;
}

/**
 * Gets the Google Cloud location for Vertex AI from configuration
 * @param {string|null} explicitRoot - Optional explicit path to the project root.
 * @returns {string} The location or default value of "us-central1"
 */
function getVertexLocation(explicitRoot = null) {
	// Return value from config or default
	return getGlobalConfig(explicitRoot).vertexLocation || 'us-central1';
}

/**
 * Gets model parameters (maxTokens, temperature) for a specific role,
 * considering model-specific overrides from supported-models.json.
 * @param {string} role - The role ('main', 'research', 'fallback').
 * @param {string|null} explicitRoot - Optional explicit path to the project root.
 * @returns {{maxTokens: number, temperature: number}}
 */
function getParametersForRole(role, explicitRoot = null) {
	const roleConfig = getModelConfigForRole(role, explicitRoot);
	const roleMaxTokens = roleConfig.maxTokens;
	const roleTemperature = roleConfig.temperature;
	const modelId = roleConfig.modelId;
	const providerName = roleConfig.provider;

	let effectiveMaxTokens = roleMaxTokens; // Start with the role's default

	try {
		// Find the model definition in MODEL_MAP
		const providerModels = MODEL_MAP[providerName];
		if (providerModels && Array.isArray(providerModels)) {
			const modelDefinition = providerModels.find((m) => m.id === modelId);

			// Check if a model-specific max_tokens is defined and valid
			if (
				modelDefinition &&
				typeof modelDefinition.max_tokens === 'number' &&
				modelDefinition.max_tokens > 0
			) {
				const modelSpecificMaxTokens = modelDefinition.max_tokens;
				// Use the minimum of the role default and the model specific limit
				effectiveMaxTokens = Math.min(roleMaxTokens, modelSpecificMaxTokens);
				log(
					'debug',
					`Applying model-specific max_tokens (${modelSpecificMaxTokens}) for ${modelId}. Effective limit: ${effectiveMaxTokens}`
				);
			} else {
				log(
					'debug',
					`No valid model-specific max_tokens override found for ${modelId}. Using role default: ${roleMaxTokens}`
				);
			}
		} else {
			log(
				'debug',
				`No model definitions found for provider ${providerName} in MODEL_MAP. Using role default maxTokens: ${roleMaxTokens}`
			);
		}
	} catch (lookupError) {
		log(
			'warn',
			`Error looking up model-specific max_tokens for ${modelId}: ${lookupError.message}. Using role default: ${roleMaxTokens}`
		);
		// Fallback to role default on error
		effectiveMaxTokens = roleMaxTokens;
	}

	return {
		maxTokens: effectiveMaxTokens,
		temperature: roleTemperature
	};
}

/**
 * Checks if the API key for a given provider is set in the environment.
 * Checks process.env first, then session.env if session is provided, then .env file if projectRoot provided.
 * @param {string} providerName - The name of the provider (e.g., 'openai', 'anthropic').
 * @param {object|null} [session=null] - The MCP session object (optional).
 * @param {string|null} [projectRoot=null] - The project root directory (optional, for .env file check).
 * @returns {boolean} True if the API key is set, false otherwise.
 */
function isApiKeySet(providerName, session = null, projectRoot = null) {
	// Define the expected environment variable name for each provider
<<<<<<< HEAD
	if (providerName?.toLowerCase() === 'ollama' || providerName?.toLowerCase() === 'pollinations' || providerName?.toLowerCase() === 'custom') {
=======

	// Providers that don't require API keys for authentication
	const providersWithoutApiKeys = [
		CUSTOM_PROVIDERS.OLLAMA,
		CUSTOM_PROVIDERS.BEDROCK
	];

	if (providersWithoutApiKeys.includes(providerName?.toLowerCase())) {
>>>>>>> ef1deec9
		return true; // Indicate key status is effectively "OK"
	}

	// Claude Code doesn't require an API key
	if (providerName?.toLowerCase() === 'claude-code') {
		return true; // No API key needed
	}

	const keyMap = {
		openai: 'OPENAI_API_KEY',
		anthropic: 'ANTHROPIC_API_KEY',
		google: 'GOOGLE_API_KEY',
		perplexity: 'PERPLEXITY_API_KEY',
		mistral: 'MISTRAL_API_KEY',
		azure: 'AZURE_OPENAI_API_KEY',
		openrouter: 'OPENROUTER_API_KEY',
		xai: 'XAI_API_KEY',
		vertex: 'GOOGLE_API_KEY', // Vertex uses the same key as Google
		'claude-code': 'CLAUDE_CODE_API_KEY', // Not actually used, but included for consistency
		bedrock: 'AWS_ACCESS_KEY_ID' // Bedrock uses AWS credentials
		// Add other providers as needed
	};

	const providerKey = providerName?.toLowerCase();
	if (!providerKey || !keyMap[providerKey]) {
		log('warn', `Unknown provider name: ${providerName} in isApiKeySet check.`);
		return false;
	}

	const envVarName = keyMap[providerKey];
	const apiKeyValue = resolveEnvVariable(envVarName, session, projectRoot);

	// Check if the key exists, is not empty, and is not a placeholder
	return (
		apiKeyValue &&
		apiKeyValue.trim() !== '' &&
		!/YOUR_.*_API_KEY_HERE/.test(apiKeyValue) && // General placeholder check
		!apiKeyValue.includes('KEY_HERE')
	); // Another common placeholder pattern
}

/**
 * Checks the API key status within .cursor/mcp.json for a given provider.
 * Reads the mcp.json file, finds the taskmaster-ai server config, and checks the relevant env var.
 * @param {string} providerName The name of the provider.
 * @param {string|null} projectRoot - Optional explicit path to the project root.
 * @returns {boolean} True if the key exists and is not a placeholder, false otherwise.
 */
function getMcpApiKeyStatus(providerName, projectRoot = null) {
	const rootDir = projectRoot || findProjectRoot(); // Use existing root finding
	if (!rootDir) {
		console.warn(
			chalk.yellow('Warning: Could not find project root to check mcp.json.')
		);
		return false; // Cannot check without root
	}
	const mcpConfigPath = path.join(rootDir, '.cursor', 'mcp.json');

	if (!fs.existsSync(mcpConfigPath)) {
		// console.warn(chalk.yellow('Warning: .cursor/mcp.json not found.'));
		return false; // File doesn't exist
	}

	try {
		const mcpConfigRaw = fs.readFileSync(mcpConfigPath, 'utf-8');
		const mcpConfig = JSON.parse(mcpConfigRaw);

		const mcpEnv =
			mcpConfig?.mcpServers?.['task-master-ai']?.env ||
			mcpConfig?.mcpServers?.['taskmaster-ai']?.env;
		if (!mcpEnv) {
			return false;
		}

		let apiKeyToCheck = null;
		let placeholderValue = null;

		switch (providerName) {
			case 'anthropic':
				apiKeyToCheck = mcpEnv.ANTHROPIC_API_KEY;
				placeholderValue = 'YOUR_ANTHROPIC_API_KEY_HERE';
				break;
			case 'openai':
				apiKeyToCheck = mcpEnv.OPENAI_API_KEY;
				placeholderValue = 'YOUR_OPENAI_API_KEY_HERE'; // Assuming placeholder matches OPENAI
				break;
			case 'openrouter':
				apiKeyToCheck = mcpEnv.OPENROUTER_API_KEY;
				placeholderValue = 'YOUR_OPENROUTER_API_KEY_HERE';
				break;
			case 'google':
				apiKeyToCheck = mcpEnv.GOOGLE_API_KEY;
				placeholderValue = 'YOUR_GOOGLE_API_KEY_HERE';
				break;
			case 'perplexity':
				apiKeyToCheck = mcpEnv.PERPLEXITY_API_KEY;
				placeholderValue = 'YOUR_PERPLEXITY_API_KEY_HERE';
				break;
			case 'xai':
				apiKeyToCheck = mcpEnv.XAI_API_KEY;
				placeholderValue = 'YOUR_XAI_API_KEY_HERE';
				break;
			case 'ollama':
				return true; // No key needed
<<<<<<< HEAD
			case 'pollinations':
				return true; // No key needed
			case 'custom':
=======
			case 'claude-code':
>>>>>>> ef1deec9
				return true; // No key needed
			case 'mistral':
				apiKeyToCheck = mcpEnv.MISTRAL_API_KEY;
				placeholderValue = 'YOUR_MISTRAL_API_KEY_HERE';
				break;
			case 'azure':
				apiKeyToCheck = mcpEnv.AZURE_OPENAI_API_KEY;
				placeholderValue = 'YOUR_AZURE_OPENAI_API_KEY_HERE';
				break;
			case 'vertex':
				apiKeyToCheck = mcpEnv.GOOGLE_API_KEY; // Vertex uses Google API key
				placeholderValue = 'YOUR_GOOGLE_API_KEY_HERE';
				break;
			case 'bedrock':
				apiKeyToCheck = mcpEnv.AWS_ACCESS_KEY_ID; // Bedrock uses AWS credentials
				placeholderValue = 'YOUR_AWS_ACCESS_KEY_ID_HERE';
				break;
			default:
				return false; // Unknown provider
		}

		return !!apiKeyToCheck && !/KEY_HERE$/.test(apiKeyToCheck);
	} catch (error) {
		console.error(
			chalk.red(`Error reading or parsing .cursor/mcp.json: ${error.message}`)
		);
		return false;
	}
}

/**
 * Gets a list of available models based on the MODEL_MAP.
 * @returns {Array<{id: string, name: string, provider: string, swe_score: number|null, cost_per_1m_tokens: {input: number|null, output: number|null}|null, allowed_roles: string[]}>}
 */
function getAvailableModels() {
	const available = [];
	for (const [provider, models] of Object.entries(MODEL_MAP)) {
		if (models.length > 0) {
			models.forEach((modelObj) => {
				// Basic name generation - can be improved
				const modelId = modelObj.id;
				const sweScore = modelObj.swe_score;
				const cost = modelObj.cost_per_1m_tokens;
				const allowedRoles = modelObj.allowed_roles || ['main', 'fallback'];
				const nameParts = modelId
					.split('-')
					.map((p) => p.charAt(0).toUpperCase() + p.slice(1));
				// Handle specific known names better if needed
				let name = nameParts.join(' ');
				if (modelId === 'claude-3.5-sonnet-20240620')
					name = 'Claude 3.5 Sonnet';
				if (modelId === 'claude-3-7-sonnet-20250219')
					name = 'Claude 3.7 Sonnet';
				if (modelId === 'gpt-4o') name = 'GPT-4o';
				if (modelId === 'gpt-4-turbo') name = 'GPT-4 Turbo';
				if (modelId === 'sonar-pro') name = 'Perplexity Sonar Pro';
				if (modelId === 'sonar-mini') name = 'Perplexity Sonar Mini';

				available.push({
					id: modelId,
					name: name,
					provider: provider,
					swe_score: sweScore,
					cost_per_1m_tokens: cost,
					allowed_roles: allowedRoles,
					max_tokens: modelObj.max_tokens
				});
			});
		} else {
			// For providers with empty lists (like ollama), maybe add a placeholder or skip
			available.push({
				id: `[${provider}-any]`,
				name: `Any (${provider})`,
				provider: provider
			});
		}
	}
	return available;
}

/**
 * Writes the configuration object to the file.
 * @param {Object} config The configuration object to write.
 * @param {string|null} explicitRoot - Optional explicit path to the project root.
 * @returns {boolean} True if successful, false otherwise.
 */
function writeConfig(config, explicitRoot = null) {
	// ---> Determine root path reliably <---
	let rootPath = explicitRoot;
	if (explicitRoot === null || explicitRoot === undefined) {
		// Logic matching _loadAndValidateConfig
		const foundRoot = findProjectRoot(); // *** Explicitly call findProjectRoot ***
		if (!foundRoot) {
			console.error(
				chalk.red(
					'Error: Could not determine project root. Configuration not saved.'
				)
			);
			return false;
		}
		rootPath = foundRoot;
	}
	// ---> End determine root path logic <---

	// Use new config location: .taskmaster/config.json
	const taskmasterDir = path.join(rootPath, '.taskmaster');
	const configPath = path.join(taskmasterDir, 'config.json');

	try {
		// Ensure .taskmaster directory exists
		if (!fs.existsSync(taskmasterDir)) {
			fs.mkdirSync(taskmasterDir, { recursive: true });
		}

		fs.writeFileSync(configPath, JSON.stringify(config, null, 2));
		loadedConfig = config; // Update the cache after successful write
		return true;
	} catch (error) {
		console.error(
			chalk.red(
				`Error writing configuration to ${configPath}: ${error.message}`
			)
		);
		return false;
	}
}

/**
 * Checks if a configuration file exists at the project root (new or legacy location)
 * @param {string|null} explicitRoot - Optional explicit path to the project root
 * @returns {boolean} True if the file exists, false otherwise
 */
function isConfigFilePresent(explicitRoot = null) {
	return findConfigPath(null, { projectRoot: explicitRoot }) !== null;
}

/**
 * Gets the user ID from the configuration.
 * @param {string|null} explicitRoot - Optional explicit path to the project root.
 * @returns {string|null} The user ID or null if not found.
 */
function getUserId(explicitRoot = null) {
	const config = getConfig(explicitRoot);
	if (!config.global) {
		config.global = {}; // Ensure global object exists
	}
	if (!config.global.userId) {
		config.global.userId = '1234567890';
		// Attempt to write the updated config.
		// It's important that writeConfig correctly resolves the path
		// using explicitRoot, similar to how getConfig does.
		const success = writeConfig(config, explicitRoot);
		if (!success) {
			// Log an error or handle the failure to write,
			// though for now, we'll proceed with the in-memory default.
			log(
				'warning',
				'Failed to write updated configuration with new userId. Please let the developers know.'
			);
		}
	}
	return config.global.userId;
}

/**
 * Gets a list of all known provider names (both validated and custom).
 * @returns {string[]} An array of all provider names.
 */
function getAllProviders() {
	return ALL_PROVIDERS;
}

function getBaseUrlForRole(role, explicitRoot = null) {
	const roleConfig = getModelConfigForRole(role, explicitRoot);
	if (roleConfig && typeof roleConfig.baseURL === 'string') {
		return roleConfig.baseURL;
	}
	const provider = roleConfig?.provider;
	if (provider) {
		const envVarName = `${provider.toUpperCase()}_BASE_URL`;
		return resolveEnvVariable(envVarName, null, explicitRoot);
	}
	return undefined;
}

export {
	// Core config access
	getConfig,
	writeConfig,
	ConfigurationError,
	isConfigFilePresent,
	// Validation
	validateProvider,
	validateProviderModelCombination,
	VALIDATED_PROVIDERS,
	CUSTOM_PROVIDERS,
	ALL_PROVIDERS,
	MODEL_MAP,
	getAvailableModels,
	// Role-specific getters (No env var overrides)
	getMainProvider,
	getMainModelId,
	getMainMaxTokens,
	getMainTemperature,
	getResearchProvider,
	getResearchModelId,
	getResearchMaxTokens,
	getResearchTemperature,
	getFallbackProvider,
	getFallbackModelId,
	getFallbackMaxTokens,
	getFallbackTemperature,
	getBaseUrlForRole,
	// Global setting getters (No env var overrides)
	getLogLevel,
	getDebugFlag,
	getDefaultNumTasks,
	getDefaultSubtasks,
	getDefaultPriority,
	getProjectName,
	getOllamaBaseURL,
	getAzureBaseURL,
	getBedrockBaseURL,
	getParametersForRole,
	getUserId,
	// API Key Checkers (still relevant)
	isApiKeySet,
	getMcpApiKeyStatus,
	// ADD: Function to get all provider names
	getAllProviders,
	getVertexProjectId,
	getVertexLocation
};<|MERGE_RESOLUTION|>--- conflicted
+++ resolved
@@ -496,9 +496,6 @@
  */
 function isApiKeySet(providerName, session = null, projectRoot = null) {
 	// Define the expected environment variable name for each provider
-<<<<<<< HEAD
-	if (providerName?.toLowerCase() === 'ollama' || providerName?.toLowerCase() === 'pollinations' || providerName?.toLowerCase() === 'custom') {
-=======
 
 	// Providers that don't require API keys for authentication
 	const providersWithoutApiKeys = [
@@ -507,12 +504,15 @@
 	];
 
 	if (providersWithoutApiKeys.includes(providerName?.toLowerCase())) {
->>>>>>> ef1deec9
 		return true; // Indicate key status is effectively "OK"
 	}
 
 	// Claude Code doesn't require an API key
 	if (providerName?.toLowerCase() === 'claude-code') {
+		return true; // No API key needed
+	}
+
+	if (providerName?.toLowerCase() === 'pollinations' || providerName?.toLowerCase() === 'custom') {
 		return true; // No API key needed
 	}
 
@@ -612,13 +612,11 @@
 				break;
 			case 'ollama':
 				return true; // No key needed
-<<<<<<< HEAD
 			case 'pollinations':
 				return true; // No key needed
 			case 'custom':
-=======
+				return true; // No key needed
 			case 'claude-code':
->>>>>>> ef1deec9
 				return true; // No key needed
 			case 'mistral':
 				apiKeyToCheck = mcpEnv.MISTRAL_API_KEY;
