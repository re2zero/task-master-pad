{
<<<<<<< HEAD
	"name": "pollinations-taskmaster",
	"version": "0.16.2",
	"description": "Pollinations-powered AI-first task management CLI. Like the original 'task-master'—now enhanced for open GenAI and modern code.",
=======
	"name": "task-master-ai",
	"version": "0.18.0",
	"description": "A task management system for ambitious AI-driven development that doesn't overwhelm and confuse Cursor.",
>>>>>>> ef1deec9
	"main": "index.js",
	"type": "module",
	"bin": {
	    "pollinations-taskmaster": "bin/task-master.js",
	    "task-master": "bin/task-master.js",
	    "pollinations-taskmaster-ai": "mcp-server/server.js",
	    "task-master-mcp": "mcp-server/server.js"
	},
	"scripts": {
		"test": "node --experimental-vm-modules node_modules/.bin/jest",
		"test:fails": "node --experimental-vm-modules node_modules/.bin/jest --onlyFailures",
		"test:watch": "node --experimental-vm-modules node_modules/.bin/jest --watch",
		"test:coverage": "node --experimental-vm-modules node_modules/.bin/jest --coverage",
		"test:e2e": "./tests/e2e/run_e2e.sh",
		"test:e2e-report": "./tests/e2e/run_e2e.sh --analyze-log",
		"changeset": "changeset",
		"release": "changeset publish",
		"inspector": "npx @modelcontextprotocol/inspector node mcp-server/server.js",
		"mcp-server": "node mcp-server/server.js",
		"format-check": "biome format .",
		"format": "biome format . --write"
	},
	"keywords": [
		"claude",
		"task",
		"management",
		"ai",
		"development",
		"cursor",
		"anthropic",
		"llm",
		"mcp",
		"context"
	],
	"author": "Eyal Toledano",
	"license": "MIT WITH Commons-Clause",
	"dependencies": {
		"@ai-sdk/amazon-bedrock": "^2.2.9",
		"@ai-sdk/anthropic": "^1.2.10",
		"@ai-sdk/azure": "^1.3.17",
		"@ai-sdk/google": "^1.2.13",
		"@ai-sdk/google-vertex": "^2.2.23",
		"@ai-sdk/mistral": "^1.2.7",
		"@ai-sdk/openai": "^1.3.20",
		"@ai-sdk/perplexity": "^1.1.7",
		"@ai-sdk/xai": "^1.2.15",
		"@anthropic-ai/sdk": "^0.39.0",
		"@aws-sdk/credential-providers": "^3.817.0",
		"@inquirer/search": "^3.0.15",
		"@openrouter/ai-sdk-provider": "^0.4.5",
		"ai": "^4.3.10",
		"boxen": "^8.0.1",
		"chalk": "^5.4.1",
		"cli-highlight": "^2.1.11",
		"cli-table3": "^0.6.5",
		"commander": "^11.1.0",
		"cors": "^2.8.5",
		"dotenv": "^16.3.1",
		"express": "^4.21.2",
		"fastmcp": "^2.2.2",
		"figlet": "^1.8.0",
		"fuse.js": "^7.1.0",
		"gpt-tokens": "^1.3.14",
		"gradient-string": "^3.0.0",
		"helmet": "^8.1.0",
		"inquirer": "^12.5.0",
		"jsonwebtoken": "^9.0.2",
		"lru-cache": "^10.2.0",
		"ollama-ai-provider": "^1.2.0",
		"openai": "^4.89.0",
		"ora": "^8.2.0",
		"uuid": "^11.1.0",
		"zod": "^3.23.8"
	},
	"optionalDependencies": {
		"@anthropic-ai/claude-code": "^1.0.25"
	},
	"engines": {
		"node": ">=18.0.0"
	},
	"repository": {
		"type": "git",
		"url": "git+https://github.com/LousyBook94/pollinations-task-master.git"
	},
	"homepage": "https://github.com/LousyBook94/pollinations-task-master#readme",
	"bugs": {
		"url": "https://github.com/LousyBook94/pollinations-task-master/issues"
	},
	"files": [
		"scripts/**",
		"assets/**",
		".cursor/**",
		"README-task-master.md",
		"index.js",
		"bin/**",
		"mcp-server/**",
		"src/**"
	],
	"overrides": {
		"node-fetch": "^2.6.12",
		"whatwg-url": "^11.0.0"
	},
	"devDependencies": {
		"@biomejs/biome": "^1.9.4",
		"@changesets/changelog-github": "^0.5.1",
		"@changesets/cli": "^2.28.1",
		"@types/jest": "^29.5.14",
		"execa": "^8.0.1",
		"ink": "^5.0.1",
		"jest": "^29.7.0",
		"jest-environment-node": "^29.7.0",
		"mock-fs": "^5.5.0",
		"prettier": "^3.5.3",
		"react": "^18.3.1",
		"supertest": "^7.1.0",
		"tsx": "^4.16.2"
	}
}<|MERGE_RESOLUTION|>--- conflicted
+++ resolved
@@ -1,13 +1,7 @@
 {
-<<<<<<< HEAD
 	"name": "pollinations-taskmaster",
-	"version": "0.16.2",
-	"description": "Pollinations-powered AI-first task management CLI. Like the original 'task-master'—now enhanced for open GenAI and modern code.",
-=======
-	"name": "task-master-ai",
 	"version": "0.18.0",
 	"description": "A task management system for ambitious AI-driven development that doesn't overwhelm and confuse Cursor.",
->>>>>>> ef1deec9
 	"main": "index.js",
 	"type": "module",
 	"bin": {
