{
<<<<<<< HEAD
	"name": "task-master-ai",
	"version": "0.16.2",
	"description": "A task management system for ambitious AI-driven development that doesn't overwhelm and confuse Cursor.",
=======
	"name": "pollinations-taskmaster",
	"version": "0.13.3",
	"description": "Pollinations-powered AI-first task management CLI. Like the original 'task-master'—now enhanced for open GenAI and modern code.",
>>>>>>> 7c7de455
	"main": "index.js",
	"type": "module",
	"bin": {
	    "pollinations-taskmaster": "bin/task-master.js",
	    "task-master": "bin/task-master.js",
	    "pollinations-taskmaster-ai": "mcp-server/server.js",
	    "task-master-mcp": "mcp-server/server.js"
	},
	"scripts": {
		"test": "node --experimental-vm-modules node_modules/.bin/jest",
		"test:fails": "node --experimental-vm-modules node_modules/.bin/jest --onlyFailures",
		"test:watch": "node --experimental-vm-modules node_modules/.bin/jest --watch",
		"test:coverage": "node --experimental-vm-modules node_modules/.bin/jest --coverage",
		"test:e2e": "./tests/e2e/run_e2e.sh",
		"test:e2e-report": "./tests/e2e/run_e2e.sh --analyze-log",
		"changeset": "changeset",
		"release": "changeset publish",
		"inspector": "npx @modelcontextprotocol/inspector node mcp-server/server.js",
		"mcp-server": "node mcp-server/server.js",
		"format-check": "biome format .",
		"format": "biome format . --write"
	},
	"keywords": [
		"claude",
		"task",
		"management",
		"ai",
		"development",
		"cursor",
		"anthropic",
		"llm",
		"mcp",
		"context"
	],
	"author": "Eyal Toledano",
	"license": "MIT WITH Commons-Clause",
	"dependencies": {
		"@ai-sdk/amazon-bedrock": "^2.2.9",
		"@ai-sdk/anthropic": "^1.2.10",
		"@ai-sdk/azure": "^1.3.17",
		"@ai-sdk/google": "^1.2.13",
		"@ai-sdk/google-vertex": "^2.2.23",
		"@ai-sdk/mistral": "^1.2.7",
		"@ai-sdk/openai": "^1.3.20",
		"@ai-sdk/perplexity": "^1.1.7",
		"@ai-sdk/xai": "^1.2.15",
		"@anthropic-ai/sdk": "^0.39.0",
		"@aws-sdk/credential-providers": "^3.817.0",
		"@openrouter/ai-sdk-provider": "^0.4.5",
		"ai": "^4.3.10",
		"boxen": "^8.0.1",
		"chalk": "^5.4.1",
		"cli-table3": "^0.6.5",
		"commander": "^11.1.0",
		"cors": "^2.8.5",
		"dotenv": "^16.3.1",
		"express": "^4.21.2",
		"fastmcp": "^2.2.2",
		"figlet": "^1.8.0",
		"fuse.js": "^7.1.0",
		"gradient-string": "^3.0.0",
		"helmet": "^8.1.0",
		"inquirer": "^12.5.0",
		"jsonwebtoken": "^9.0.2",
		"lru-cache": "^10.2.0",
		"ollama-ai-provider": "^1.2.0",
		"openai": "^4.89.0",
		"ora": "^8.2.0",
		"uuid": "^11.1.0",
		"zod": "^3.23.8"
	},
	"engines": {
		"node": ">=18.0.0"
	},
	"repository": {
		"type": "git",
		"url": "git+https://github.com/LousyBook94/pollinations-task-master.git"
	},
	"homepage": "https://github.com/LousyBook94/pollinations-task-master#readme",
	"bugs": {
		"url": "https://github.com/LousyBook94/pollinations-task-master/issues"
	},
	"files": [
		"scripts/**",
		"assets/**",
		".cursor/**",
		"README-task-master.md",
		"index.js",
		"bin/**",
		"mcp-server/**",
		"src/**"
	],
	"overrides": {
		"node-fetch": "^2.6.12",
		"whatwg-url": "^11.0.0"
	},
	"devDependencies": {
		"@biomejs/biome": "^1.9.4",
		"@changesets/changelog-github": "^0.5.1",
		"@changesets/cli": "^2.28.1",
		"@types/jest": "^29.5.14",
		"execa": "^8.0.1",
		"ink": "^5.0.1",
		"jest": "^29.7.0",
		"jest-environment-node": "^29.7.0",
		"mock-fs": "^5.5.0",
		"prettier": "^3.5.3",
		"react": "^18.3.1",
		"supertest": "^7.1.0",
		"tsx": "^4.16.2"
	}
}<|MERGE_RESOLUTION|>--- conflicted
+++ resolved
@@ -1,13 +1,7 @@
 {
-<<<<<<< HEAD
-	"name": "task-master-ai",
-	"version": "0.16.2",
-	"description": "A task management system for ambitious AI-driven development that doesn't overwhelm and confuse Cursor.",
-=======
 	"name": "pollinations-taskmaster",
-	"version": "0.13.3",
+	"version": "0.16.3",
 	"description": "Pollinations-powered AI-first task management CLI. Like the original 'task-master'—now enhanced for open GenAI and modern code.",
->>>>>>> 7c7de455
 	"main": "index.js",
 	"type": "module",
 	"bin": {
