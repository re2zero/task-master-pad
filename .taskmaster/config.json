--- conflicted
+++ resolved
@@ -1,5 +1,4 @@
 {
-<<<<<<< HEAD
   "models": {
     "main": {
       "provider": "pollinations",
@@ -31,38 +30,4 @@
     "userId": "1234567890",
     "azureBaseURL": "https://your-endpoint.azure.com/"
   }
-=======
-	"models": {
-		"main": {
-			"provider": "vertex",
-			"modelId": "gemini-1.5-pro-002",
-			"maxTokens": 50000,
-			"temperature": 0.2
-		},
-		"research": {
-			"provider": "perplexity",
-			"modelId": "sonar",
-			"maxTokens": 8700,
-			"temperature": 0.1
-		},
-		"fallback": {
-			"provider": "anthropic",
-			"modelId": "claude-3-7-sonnet-20250219",
-			"maxTokens": 128000,
-			"temperature": 0.2
-		}
-	},
-	"global": {
-		"logLevel": "info",
-		"debug": false,
-		"defaultSubtasks": 5,
-		"defaultPriority": "medium",
-		"projectName": "Taskmaster",
-		"ollamaBaseURL": "http://localhost:11434/api",
-		"bedrockBaseURL": "https://bedrock.us-east-1.amazonaws.com",
-		"userId": "1234567890",
-		"azureBaseURL": "https://your-endpoint.azure.com/",
-		"defaultTag": "master"
-	}
->>>>>>> ef1deec9
 }