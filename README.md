<div align="center">

# 🌟 **HUGE CREDITS to the OG Creator [@eyaltoledano](https://github.com/eyaltoledano) 🌟**

[![CI](https://github.com/eyaltoledano/claude-task-master/actions/workflows/ci.yml/badge.svg)](https://github.com/eyaltoledano/claude-task-master/actions/workflows/ci.yml) [![npm version](https://badge.fury.io/js/task-master-ai.svg)](https://badge.fury.io/js/task-master-ai) [![Discord](https://dcbadge.limes.pink/api/server/https://discord.gg/taskmasterai?style=flat)](https://discord.gg/taskmasterai) [![License: MIT with Commons Clause](https://img.shields.io/badge/license-MIT%20with%20Commons%20Clause-blue.svg)](LICENSE)

This project ("pollinations-taskmaster-ai") is a respectful fork, overhaul, and vivid remix of Eyal Toledano's legendary ["Task Master"](https://github.com/eyaltoledano/claude-task-master). Every part of the architecture, original documentation, deep LLM workflow, and smart agent CLI leadership comes from the OG.

> If you find this project useful, please ⭐ **star the original repo** as thanks to Eyal and show the LLM world some respect!
>
> [Original Task Master](https://github.com/eyaltoledano/claude-task-master) • [X (Twitter): @eyaltoledano](https://x.com/eyaltoledano)

---

# Pollinations TaskMaster AI [![GitHub stars](https://img.shields.io/github/stars/LousyBook94/pollinations-task-master?style=social)](https://github.com/LousyBook94/pollinations-task-master/stargazers)

[![CI](https://github.com/LousyBook94/pollinations-task-master/actions/workflows/ci.yml/badge.svg)](https://github.com/LousyBook94/pollinations-task-master/actions/workflows/ci.yml) [![npm version](https://badge.fury.io/js/pollinations-taskmaster.svg)](https://badge.fury.io/js/pollinations-taskmaster) [![Discord Follow](https://dcbadge.limes.pink/api/server/https://discord.gg/RNTh5tQP6b?style=flat)](https://discord.gg/RNTh5tQP6b) [![License: MIT with Commons Clause](https://img.shields.io/badge/license-MIT%20with%20Commons%20Clause-blue.svg)](LICENSE)

### By [@LousyBook94](https://github.com/LousyBook94) (maintenance/fork) • OG: [@eyaltoledano](https://github.com/eyaltoledano) • [@RalphEcom](https://github.com/RalphEcom)

[![Youtube Follow](https://img.shields.io/youtube/channel/subscribers/UCBNE8MNvq1XppUmpAs20m4w)](https://youtube.com/@LousyBook01)
[![Twitter Follow](https://img.shields.io/twitter/follow/eyaltoledano?style=flat)](https://x.com/eyaltoledano)
[![Twitter Follow](https://img.shields.io/twitter/follow/RalphEcom?style=flat)](https://x.com/RalphEcom)
A task management system for AI-driven development using Pollinations.ai, designed to work seamlessly with Cursor AI.

</div align="center">

## Documentation

For more detailed information, check out the documentation in the `docs` directory:

- [Configuration Guide](docs/configuration.md) - Set up environment variables and customize Task Master
- [Tutorial](docs/tutorial.md) - Step-by-step guide to getting started with Task Master
- [Command Reference](docs/command-reference.md) - Complete list of all available commands
- [Task Structure](docs/task-structure.md) - Understanding the task format and features
- [Example Interactions](docs/examples.md) - Common Cursor AI interaction examples
- [Migration Guide](docs/migration-guide.md) - Guide to migrating to the new project structure

#### Quick Install for Cursor 1.0+ (One-Click)

📋 Click the copy button (top-right of code block) then paste into your browser:

```text
cursor://anysphere.cursor-deeplink/mcp/install?name=taskmaster-ai&config=eyJjb21tYW5kIjoibnB4IiwiYXJncyI6WyIteSIsIi0tcGFja2FnZT10YXNrLW1hc3Rlci1haSIsInRhc2stbWFzdGVyLWFpIl0sImVudiI6eyJBTlRIUk9QSUNfQVBJX0tFWSI6IllPVVJfQU5USFJPUElDX0FQSV9LRVlfSEVSRSIsIlBFUlBMRVhJVFlfQVBJX0tFWSI6IllPVVJfUEVSUExFWElUWV9BUElfS0VZX0hFUkUiLCJPUEVOQUlfQVBJX0tFWSI6IllPVVJfT1BFTkFJX0tFWV9IRVJFIiwiR09PR0xFX0FQSV9LRVkiOiJZT1VSX0dPT0dMRV9LRVlfSEVSRSIsIk1JU1RSQUxfQVBJX0tFWSI6IllPVVJfTUlTVFJBTF9LRVlfSEVSRSIsIk9QRU5ST1VURVJfQVBJX0tFWSI6IllPVVJfT1BFTlJPVVRFUl9LRVlfSEVSRSIsIlhBSV9BUElfS0VZIjoiWU9VUl9YQUlfS0VZX0hFUkUiLCJBWlVSRV9PUEVOQUlfQVBJX0tFWSI6IllPVVJfQVpVUkVfS0VZX0hFUkUiLCJPTExBTUFfQVBJX0tFWSI6IllPVVJfT0xMQU1BX0FQSV9LRVlfSEVSRSJ9fQo=
```

> **Note:** After clicking the link, you'll still need to add your API keys to the configuration. The link installs the MCP server with placeholder keys that you'll need to replace with your actual API keys.

## Requirements

<<<<<<< HEAD
- Internet connection (for Pollinations.ai API access)
=======
Taskmaster utilizes AI across several commands, and those require a separate API key. You can use a variety of models from different AI providers provided you add your API keys. For example, if you want to use Claude 3.7, you'll need an Anthropic API key.

You can define 3 types of models to be used: the main model, the research model, and the fallback model (in case either the main or research fail). Whatever model you use, its provider API key must be present in either mcp.json or .env.

At least one (1) of the following is required:

- Anthropic API key (Claude API)
- OpenAI API key
- Google Gemini API key
- Perplexity API key (for research model)
- xAI API Key (for research or main model)
- OpenRouter API Key (for research or main model)
- Claude Code (no API key required - requires Claude Code CLI)

Using the research model is optional but highly recommended. You will need at least ONE API key (unless using Claude Code). Adding all API keys enables you to seamlessly switch between model providers at will.
>>>>>>> ef1deec9

## Quick Start

### Option 1: MCP (Recommended)

MCP (Model Control Protocol) provides the easiest way to get started with Pollinations TaskMaster AI directly in your editor.

#### 1. Add your MCP config at the following path depending on your editor

| Editor       | Scope   | Linux/macOS Path                      | Windows Path                                      | Key          |
| ------------ | ------- | ------------------------------------- | ------------------------------------------------- | ------------ |
| **Cursor**   | Global  | `~/.cursor/mcp.json`                  | `%USERPROFILE%\.cursor\mcp.json`                  | `mcpServers` |
|              | Project | `<project_folder>/.cursor/mcp.json`   | `<project_folder>\.cursor\mcp.json`               | `mcpServers` |
| **Windsurf** | Global  | `~/.codeium/windsurf/mcp_config.json` | `%USERPROFILE%\.codeium\windsurf\mcp_config.json` | `mcpServers` |
| **VS Code**  | Project | `<project_folder>/.vscode/mcp.json`   | `<project_folder>\.vscode\mcp.json`               | `servers`    |

##### Manual Configuration

###### Cursor & Windsurf (`mcpServers`)

```json
{
	"mcpServers": {
		"taskmaster-ai": {
			"command": "npx",
			"args": ["-y", "--package=pollinations-taskmaster", "pollinations-taskmaster"],
			"env": {
				"ANTHROPIC_API_KEY": "YOUR_ANTHROPIC_API_KEY_HERE",
				"PERPLEXITY_API_KEY": "YOUR_PERPLEXITY_API_KEY_HERE",
				"OPENAI_API_KEY": "YOUR_OPENAI_KEY_HERE",
				"GOOGLE_API_KEY": "YOUR_GOOGLE_KEY_HERE",
				"MISTRAL_API_KEY": "YOUR_MISTRAL_KEY_HERE",
				"OPENROUTER_API_KEY": "YOUR_OPENROUTER_KEY_HERE",
				"XAI_API_KEY": "YOUR_XAI_KEY_HERE",
				"AZURE_OPENAI_API_KEY": "YOUR_AZURE_KEY_HERE"
			}
		}
	}
}
```

> 🔑 Replace `YOUR_…_KEY_HERE` with your real API keys. You can remove keys you don't use.

<<<<<<< HEAD
###### VS Code (servers + type)
=======
> **Note**: If you see `0 tools enabled` in the MCP settings, try removing the `--package=task-master-ai` flag from `args`.

###### VS Code (`servers` + `type`)
>>>>>>> ef1deec9

```json
{
{
  "mcpServers": {
    "taskmaster-ai": {
      "command": "npx",
      "args": [
        "-y",
        "--pollinations-taskmaster",
        "task-master-mcp"
      ],
      "env": {
        "ANTHROPIC_API_KEY": "YOUR_ANTHROPIC_API_KEY_HERE",
        "PERPLEXITY_API_KEY": "YOUR_PERPLEXITY_API_KEY_HERE",
        "OPENAI_API_KEY": "YOUR_OPENAI_KEY_HERE",
        "GOOGLE_API_KEY": "YOUR_GOOGLE_KEY_HERE",
        "MISTRAL_API_KEY": "YOUR_MISTRAL_KEY_HERE",
        "OPENROUTER_API_KEY": "YOUR_OPENROUTER_KEY_HERE",
        "XAI_API_KEY": "YOUR_XAI_KEY_HERE",
        "AZURE_OPENAI_API_KEY": "YOUR_AZURE_KEY_HERE"
      },
      "type": "stdio",
      "autoApprove": [],
      "disabled": true
    }
  }
}

```

    🔑 Replace YOUR_…_KEY_HERE with your real API keys. You can remove keys you don't use.


#### 2. (Cursor-only) Enable Taskmaster MCP

Open Cursor Settings (Ctrl+Shift+J) ➡ Click on MCP tab on the left ➡ Enable task-master-ai with the toggle

#### 3. (Optional) Configure the models you want to use

In your editor's AI chat pane, say:

```txt
Change the main, research and fallback models to <model_name>, <model_name> and <model_name> respectively.
```

For example, to use Claude Code (no API key required):
```txt
Change the main model to claude-code/sonnet
```

[Table of available models](docs/models.md) | [Claude Code setup](docs/examples/claude-code-usage.md)

#### 4. Initialize Task Master

In your editor's AI chat pane, say:

```txt
Initialize taskmaster-ai in my project
```

#### 5. Make sure you have a PRD (Recommended)

For **new projects**: Create your PRD at `.taskmaster/docs/prd.txt`  
For **existing projects**: You can use `scripts/prd.txt` or migrate with `task-master migrate`

An example PRD template is available after initialization in `.taskmaster/templates/example_prd.txt`.

> [!NOTE]
> While a PRD is recommended for complex projects, you can always create individual tasks by asking "Can you help me implement [description of what you want to do]?" in chat.

**Always start with a detailed PRD.**

The more detailed your PRD, the better the generated tasks will be.

#### 6. Common Commands

Use your AI assistant to:

- Parse requirements: `Can you parse my PRD at scripts/prd.txt?`
- Plan next step: `What's the next task I should work on?`
- Implement a task: `Can you help me implement task 3?`
- View multiple tasks: `Can you show me tasks 1, 3, and 5?`
- Expand a task: `Can you help me expand task 4?`
- **Research fresh information**: `Research the latest best practices for implementing JWT authentication with Node.js`
- **Research with context**: `Research React Query v5 migration strategies for our current API implementation in src/api.js`

[More examples on how to use Task Master in chat](docs/examples.md)

### Option 2: Using Command Line

#### Installation

```bash
# Install globally
npm install -g pollinations-taskmaster

# OR install locally within your project
npm install pollinations-taskmaster
```

#### Initialize a new project

```bash
# If installed globally
task-master init

# If installed locally
npx task-master init

# Initialize project with specific rules
task-master init --rules cursor,windsurf,vscode
```

This will prompt you for project details and set up a new project with the necessary files and structure.

#### Common Commands

```bash
# Initialize a new project
task-master init

# Parse a PRD and generate tasks
task-master parse-prd your-prd.txt

# List all tasks
task-master list

# Show the next task to work on
task-master next

# Show specific task(s) - supports comma-separated IDs
task-master show 1,3,5

# Research fresh information with project context
task-master research "What are the latest best practices for JWT authentication?"

# Generate task files
task-master generate

# Add rules after initialization
task-master rules add windsurf,roo,vscode
```

<<<<<<< HEAD
## Documentation

For more detailed information, check out the documentation in the `docs` directory:

- [Configuration Guide](docs/configuration.md) — Environment variables & model selection (Pollinations requires NO API key; Custom lets you use any OpenAI-compatible endpoint via `CUSTOM_BASE`/`CUSTOM_API_KEY` in `.env` or `.taskmasterconfig`)
- [Tutorial](docs/tutorial.md) — Step-by-step guide to getting started with Pollinations TaskMaster AI, including using Pollinations and Custom providers
- [Command Reference](docs/command-reference.md) — Complete list of all available commands and provider/model selection
- [Task Structure](docs/task-structure.md) — Understanding the task format and features
- [Example Interactions](docs/examples.md) — Common Cursor AI interaction examples

## Provider Support & Configuration

### 🌱 Pollinations Provider (No API Key Needed)
- Use `provider: "pollinations"` in `.taskmasterconfig` for any role.
- Select from a wide range of free, open models (see `task-master models --setup` or `supported-models.json`).
- No API key or signup needed!

### 🛠️ Custom Provider (Bring Your Own OpenAI-Compatible Endpoint)
- Use `provider: "custom"` in `.taskmasterconfig` for any role.
- Set `CUSTOM_BASE` and `CUSTOM_API_KEY` in your `.env` file, or override with `baseUrl` and `apiKey` directly in `.taskmasterconfig`.
- Great for self-hosted, enterprise, or experimental endpoints.

**Example `.env`:**
```
CUSTOM_BASE=https://your-custom-endpoint.com/openai
CUSTOM_API_KEY=sk-your-custom-key
```

**Example `.taskmasterconfig`:**
```json
"models": {
  "main": {
    "provider": "pollinations",
    "modelId": "openai" // or any available model
  },
  "research": {
    "provider": "pollinations",
    "modelId": "searchgpt"
  },
  "custom": {
    "provider": "custom",
    "modelId": "gpt-4o",
    "baseUrl": "https://your-custom-endpoint.com/openai", // optional override
    "apiKey": "sk-your-custom-key" // optional override
  }
}
```
=======
## Claude Code Support

Task Master now supports Claude models through the Claude Code CLI, which requires no API key:

- **Models**: `claude-code/opus` and `claude-code/sonnet`
- **Requirements**: Claude Code CLI installed
- **Benefits**: No API key needed, uses your local Claude instance

[Learn more about Claude Code setup](docs/examples/claude-code-usage.md)
>>>>>>> ef1deec9

## Troubleshooting

### If `task-master init` doesn't respond

Try running it with Node directly:

```bash
node node_modules/pollinations-task-master/scripts/init.js
```

Or clone the repository and run:

```bash
git clone https://github.com/LousyBook94/pollinations-task-master.git
cd pollinations-task-master
node scripts/init.js
```

## Contributors

<a href="https://github.com/LousyBook94/pollinations-task-master/graphs/contributors">
  <img src="https://contrib.rocks/image?repo=LousyBook94/pollinations-task-master" alt="Pollinations TaskMaster AI project contributors" />
</a>

## Star History

[![Star History Chart](https://api.star-history.com/svg?repos=LousyBook94/pollinations-task-master&type=Timeline)](https://www.star-history.com/#LousyBook94/pollinations-task-master&Timeline)

## Licensing

Pollinations TaskMaster AI is licensed under the MIT License with Commons Clause.
AI Backed by [Pollinations.ai](https://pollinations.ai) 🌱 – 100% free, open LLM/GenAI APIs.
No private keys, no Anthropic or OpenAI lock-in, just hassle-free LLM automation!

**You can now use the Pollinations provider for free, or bring your own API with the Custom provider!**

See the [LICENSE](LICENSE) file for the complete license text and [licensing details](docs/licensing.md) for more information.<|MERGE_RESOLUTION|>--- conflicted
+++ resolved
@@ -48,9 +48,7 @@
 
 ## Requirements
 
-<<<<<<< HEAD
 - Internet connection (for Pollinations.ai API access)
-=======
 Taskmaster utilizes AI across several commands, and those require a separate API key. You can use a variety of models from different AI providers provided you add your API keys. For example, if you want to use Claude 3.7, you'll need an Anthropic API key.
 
 You can define 3 types of models to be used: the main model, the research model, and the fallback model (in case either the main or research fail). Whatever model you use, its provider API key must be present in either mcp.json or .env.
@@ -66,7 +64,6 @@
 - Claude Code (no API key required - requires Claude Code CLI)
 
 Using the research model is optional but highly recommended. You will need at least ONE API key (unless using Claude Code). Adding all API keys enables you to seamlessly switch between model providers at will.
->>>>>>> ef1deec9
 
 ## Quick Start
 
@@ -110,13 +107,9 @@
 
 > 🔑 Replace `YOUR_…_KEY_HERE` with your real API keys. You can remove keys you don't use.
 
-<<<<<<< HEAD
-###### VS Code (servers + type)
-=======
 > **Note**: If you see `0 tools enabled` in the MCP settings, try removing the `--package=task-master-ai` flag from `args`.
 
 ###### VS Code (`servers` + `type`)
->>>>>>> ef1deec9
 
 ```json
 {
@@ -261,7 +254,6 @@
 task-master rules add windsurf,roo,vscode
 ```
 
-<<<<<<< HEAD
 ## Documentation
 
 For more detailed information, check out the documentation in the `docs` directory:
@@ -309,7 +301,6 @@
   }
 }
 ```
-=======
 ## Claude Code Support
 
 Task Master now supports Claude models through the Claude Code CLI, which requires no API key:
@@ -319,7 +310,6 @@
 - **Benefits**: No API key needed, uses your local Claude instance
 
 [Learn more about Claude Code setup](docs/examples/claude-code-usage.md)
->>>>>>> ef1deec9
 
 ## Troubleshooting
 
