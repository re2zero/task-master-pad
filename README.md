--- conflicted
+++ resolved
@@ -4,15 +4,6 @@
 
 [![CI](https://github.com/eyaltoledano/claude-task-master/actions/workflows/ci.yml/badge.svg)](https://github.com/eyaltoledano/claude-task-master/actions/workflows/ci.yml) [![npm version](https://badge.fury.io/js/task-master-ai.svg)](https://badge.fury.io/js/task-master-ai) [![Discord](https://dcbadge.limes.pink/api/server/https://discord.gg/taskmasterai?style=flat)](https://discord.gg/taskmasterai) [![License: MIT with Commons Clause](https://img.shields.io/badge/license-MIT%20with%20Commons%20Clause-blue.svg)](LICENSE)
 
-<<<<<<< HEAD
-[![NPM Downloads](https://img.shields.io/npm/d18m/task-master-ai?style=flat)](https://www.npmjs.com/package/task-master-ai) [![NPM Downloads](https://img.shields.io/npm/dm/task-master-ai?style=flat)](https://www.npmjs.com/package/task-master-ai) [![NPM Downloads](https://img.shields.io/npm/dw/task-master-ai?style=flat)](https://www.npmjs.com/package/task-master-ai)
-
-## By [@eyaltoledano](https://x.com/eyaltoledano), [@RalphEcom](https://x.com/RalphEcom) & [@jasonzhou1993](https://x.com/jasonzhou1993)
-
-[![Twitter Follow](https://img.shields.io/twitter/follow/eyaltoledano)](https://x.com/eyaltoledano)
-[![Twitter Follow](https://img.shields.io/twitter/follow/RalphEcom)](https://x.com/RalphEcom)
-[![Twitter Follow](https://img.shields.io/twitter/follow/jasonzhou1993)](https://x.com/jasonzhou1993)
-=======
 This project ("pollinations-taskmaster-ai") is a respectful fork, overhaul, and vivid remix of Eyal Toledano's legendary ["Task Master"](https://github.com/eyaltoledano/claude-task-master). Every part of the architecture, original documentation, deep LLM workflow, and smart agent CLI leadership comes from the OG.
 
 > If you find this project useful, please ⭐ **star the original repo** as thanks to Eyal and show the LLM world some respect!
@@ -31,7 +22,6 @@
 [![Twitter Follow](https://img.shields.io/twitter/follow/eyaltoledano?style=flat)](https://x.com/eyaltoledano)
 [![Twitter Follow](https://img.shields.io/twitter/follow/RalphEcom?style=flat)](https://x.com/RalphEcom)
 A task management system for AI-driven development using Pollinations.ai, designed to work seamlessly with Cursor AI.
->>>>>>> 7c7de455
 
 </div align="center">
 
@@ -54,30 +44,13 @@
 
 ## Requirements
 
-<<<<<<< HEAD
-Taskmaster utilizes AI across several commands, and those require a separate API key. You can use a variety of models from different AI providers provided you add your API keys. For example, if you want to use Claude 3.7, you'll need an Anthropic API key.
-
-You can define 3 types of models to be used: the main model, the research model, and the fallback model (in case either the main or research fail). Whatever model you use, its provider API key must be present in either mcp.json or .env.
-
-At least one (1) of the following is required:
-
-- Anthropic API key (Claude API)
-- OpenAI API key
-- Google Gemini API key
-- Perplexity API key (for research model)
-- xAI API Key (for research or main model)
-- OpenRouter API Key (for research or main model)
-
-Using the research model is optional but highly recommended. You will need at least ONE API key. Adding all API keys enables you to seamlessly switch between model providers at will.
-=======
 - Internet connection (for Pollinations.ai API access)
->>>>>>> 7c7de455
 
 ## Quick Start
 
 ### Option 1: MCP (Recommended)
 
-MCP (Model Control Protocol) lets you run Task Master directly from your editor.
+MCP (Model Control Protocol) provides the easiest way to get started with Pollinations TaskMaster AI directly in your editor.
 
 #### 1. Add your MCP config at the following path depending on your editor
 
@@ -88,35 +61,12 @@
 | **Windsurf** | Global  | `~/.codeium/windsurf/mcp_config.json` | `%USERPROFILE%\.codeium\windsurf\mcp_config.json` | `mcpServers` |
 | **VS Code**  | Project | `<project_folder>/.vscode/mcp.json`   | `<project_folder>\.vscode\mcp.json`               | `servers`    |
 
-<<<<<<< HEAD
 ##### Manual Configuration
-=======
-MCP (Model Control Protocol) provides the easiest way to get started with Pollinations TaskMaster AI directly in your editor.
->>>>>>> 7c7de455
 
 ###### Cursor & Windsurf (`mcpServers`)
 
 ```json
 {
-<<<<<<< HEAD
-  "mcpServers": {
-    "taskmaster-ai": {
-      "command": "npx",
-      "args": ["-y", "--package=task-master-ai", "task-master-ai"],
-      "env": {
-        "ANTHROPIC_API_KEY": "YOUR_ANTHROPIC_API_KEY_HERE",
-        "PERPLEXITY_API_KEY": "YOUR_PERPLEXITY_API_KEY_HERE",
-        "OPENAI_API_KEY": "YOUR_OPENAI_KEY_HERE",
-        "GOOGLE_API_KEY": "YOUR_GOOGLE_KEY_HERE",
-        "MISTRAL_API_KEY": "YOUR_MISTRAL_KEY_HERE",
-        "OPENROUTER_API_KEY": "YOUR_OPENROUTER_KEY_HERE",
-        "XAI_API_KEY": "YOUR_XAI_KEY_HERE",
-        "AZURE_OPENAI_API_KEY": "YOUR_AZURE_KEY_HERE",
-        "OLLAMA_API_KEY": "YOUR_OLLAMA_API_KEY_HERE"
-      }
-    }
-  }
-=======
 	"mcpServers": {
 		"taskmaster-ai": {
 			"command": "npx",
@@ -133,17 +83,12 @@
 			}
 		}
 	}
->>>>>>> 7c7de455
 }
 ```
 
 > 🔑 Replace `YOUR_…_KEY_HERE` with your real API keys. You can remove keys you don't use.
 
-<<<<<<< HEAD
-###### VS Code (`servers` + `type`)
-=======
 3. **Prompt the AI** to initialize Pollinations TaskMaster AI:
->>>>>>> 7c7de455
 
 ```json
 {
@@ -259,8 +204,6 @@
 task-master generate
 ```
 
-<<<<<<< HEAD
-=======
 ## Documentation
 
 For more detailed information, check out the documentation in the `docs` directory:
@@ -309,7 +252,6 @@
 }
 ```
 
->>>>>>> 7c7de455
 ## Troubleshooting
 
 ### If `task-master init` doesn't respond
