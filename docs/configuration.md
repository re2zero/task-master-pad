# Configuration

Taskmaster uses two primary methods for configuration:

1.  **`.taskmaster/config.json` File (Recommended - New Structure)**

    - This JSON file stores most configuration settings, including AI model selections, parameters, logging levels, and project defaults.
    - **Location:** This file is created in the `.taskmaster/` directory when you run the `task-master models --setup` interactive setup or initialize a new project with `task-master init`.
    - **Migration:** Existing projects with `.taskmasterconfig` in the root will continue to work, but should be migrated to the new structure using `task-master migrate`.
    - **Management:** Use the `task-master models --setup` command (or `models` MCP tool) to interactively create and manage this file. You can also set specific models directly using `task-master models --set-<role>=<model_id>`, adding `--ollama` or `--openrouter` flags for custom models. Manual editing is possible but not recommended unless you understand the structure.
    - **Example Structure:**
      ```json
      {
        "models": {
          "main": {
<<<<<<< HEAD
            "provider": "anthropic",
            "modelId": "claude-3-7-sonnet-20250219",
            "maxTokens": 64000,
            "temperature": 0.2,
            "baseURL": "https://api.anthropic.com/v1"
          },
          "research": {
            "provider": "perplexity",
            "modelId": "sonar-pro",
            "maxTokens": 8700,
            "temperature": 0.1,
            "baseURL": "https://api.perplexity.ai/v1"
          },
          "fallback": {
            "provider": "anthropic",
            "modelId": "claude-3-5-sonnet",
            "maxTokens": 64000,
            "temperature": 0.2
=======
            "provider": "pollinations",
            "modelId": "openai" // Or any available Pollinations model
          },
          "research": {
            "provider": "pollinations",
            "modelId": "searchgpt"
          },
          "custom": {
            "provider": "custom",
            "modelId": "gpt-4o",
            "baseUrl": "https://your-custom-endpoint.com/openai", // optional, else uses .env
            "apiKey": "sk-your-custom-key" // optional, else uses .env
>>>>>>> 7c7de455
          }
        },
        "global": {
          "logLevel": "info",
          "debug": false,
          "defaultSubtasks": 5,
          "defaultPriority": "medium",
          "projectName": "Your Project Name",
<<<<<<< HEAD
          "ollamaBaseURL": "http://localhost:11434/api",
          "azureBaseURL": "https://your-endpoint.azure.com/",
          "vertexProjectId": "your-gcp-project-id",
          "vertexLocation": "us-central1"
=======
          "ollamaBaseUrl": "http://localhost:11434/api",
          "azureOpenaiBaseUrl": "https://your-endpoint.openai.azure.com/"
>>>>>>> 7c7de455
        }
      }
      ```

2.  **Legacy `.taskmasterconfig` File (Backward Compatibility)**

    - For projects that haven't migrated to the new structure yet.
    - **Location:** Project root directory.
    - **Migration:** Use `task-master migrate` to move this to `.taskmaster/config.json`.
    - **Deprecation:** While still supported, you'll see warnings encouraging migration to the new structure.

## Environment Variables (`.env` file or MCP `env` block - For API Keys Only)

- Used **exclusively** for sensitive API keys and specific endpoint URLs.
- **Location:**
  - For CLI usage: Create a `.env` file in your project root.
  - For MCP/Cursor usage: Configure keys in the `env` section of your `.cursor/mcp.json` file.
- **Required API Keys (Depending on configured providers):**
  - `ANTHROPIC_API_KEY`: Your Anthropic API key.
  - `PERPLEXITY_API_KEY`: Your Perplexity API key.
  - `OPENAI_API_KEY`: Your OpenAI API key.
  - `GOOGLE_API_KEY`: Your Google API key (also used for Vertex AI provider).
  - `MISTRAL_API_KEY`: Your Mistral API key.
  - `AZURE_OPENAI_API_KEY`: Your Azure OpenAI API key (also requires `AZURE_OPENAI_ENDPOINT`).
  - `OPENROUTER_API_KEY`: Your OpenRouter API key.
  - `XAI_API_KEY`: Your X-AI API key.
- **Optional Endpoint Overrides:**
  - **Per-role `baseURL` in `.taskmasterconfig`:** You can add a `baseURL` property to any model role (`main`, `research`, `fallback`) to override the default API endpoint for that provider. If omitted, the provider's standard endpoint is used.
  - `AZURE_OPENAI_ENDPOINT`: Required if using Azure OpenAI key (can also be set as `baseURL` for the Azure model role).
  - `OLLAMA_BASE_URL`: Override the default Ollama API URL (Default: `http://localhost:11434/api`).
  - `VERTEX_PROJECT_ID`: Your Google Cloud project ID for Vertex AI. Required when using the 'vertex' provider.
  - `VERTEX_LOCATION`: Google Cloud region for Vertex AI (e.g., 'us-central1'). Default is 'us-central1'.
  - `GOOGLE_APPLICATION_CREDENTIALS`: Path to service account credentials JSON file for Google Cloud auth (alternative to API key for Vertex AI).

**Important:** Settings like model ID selections (`main`, `research`, `fallback`), `maxTokens`, `temperature`, `logLevel`, `defaultSubtasks`, `defaultPriority`, and `projectName` are **managed in `.taskmaster/config.json`** (or `.taskmasterconfig` for unmigrated projects), not environment variables.

## Example `.env` File (for API Keys and Custom Provider)

```
# Required API keys for providers configured in .taskmasterconfig
ANTHROPIC_API_KEY=sk-ant-api03-your-key-here
PERPLEXITY_API_KEY=pplx-your-key-here
# OPENAI_API_KEY=sk-your-key-here
# GOOGLE_API_KEY=AIzaSy...
# etc.

# For Pollinations provider: NO API key is needed!

# For Custom provider (OpenAI-compatible endpoints)
CUSTOM_BASE=https://your-custom-endpoint.com/openai
CUSTOM_API_KEY=sk-your-custom-key

# Optional Endpoint Overrides
# AZURE_OPENAI_ENDPOINT=https://your-azure-endpoint.openai.azure.com/
# OLLAMA_BASE_URL=http://custom-ollama-host:11434/api

# Google Vertex AI Configuration (Required if using 'vertex' provider)
# VERTEX_PROJECT_ID=your-gcp-project-id
# VERTEX_LOCATION=us-central1
# GOOGLE_APPLICATION_CREDENTIALS=/path/to/service-account-credentials.json
```

## Troubleshooting

### Configuration Errors

<<<<<<< HEAD
- If Task Master reports errors about missing configuration or cannot find the config file, run `task-master models --setup` in your project root to create or repair the file.
- For new projects, config will be created at `.taskmaster/config.json`. For legacy projects, you may want to use `task-master migrate` to move to the new structure.
- Ensure API keys are correctly placed in your `.env` file (for CLI) or `.cursor/mcp.json` (for MCP) and are valid for the providers selected in your config file.
=======
- If Task Master reports errors about missing configuration or cannot find `.taskmasterconfig`, run `task-master models --setup` in your project root to create or repair the file.
- Ensure API keys are correctly placed in your `.env` file (for CLI) or `.cursor/mcp.json` (for MCP) and are valid for the providers selected in `.taskmasterconfig`.
- For Pollinations, you do not need any API key at all!
- For Custom, you must set `CUSTOM_BASE` and `CUSTOM_API_KEY` in `.env` or override via `.taskmasterconfig`.
>>>>>>> 7c7de455

### If `task-master init` doesn't respond:

Try running it with Node directly:

```bash
node node_modules/claude-task-master/scripts/init.js
```

Or clone the repository and run:

```bash
git clone https://github.com/LousyBook94/pollinations-task-master.git
cd claude-task-master
node scripts/init.js
```

## Provider-Specific Configuration

### Google Vertex AI Configuration

Google Vertex AI is Google Cloud's enterprise AI platform and requires specific configuration:

1. **Prerequisites**:
   - A Google Cloud account with Vertex AI API enabled
   - Either a Google API key with Vertex AI permissions OR a service account with appropriate roles
   - A Google Cloud project ID
2. **Authentication Options**:
   - **API Key**: Set the `GOOGLE_API_KEY` environment variable
   - **Service Account**: Set `GOOGLE_APPLICATION_CREDENTIALS` to point to your service account JSON file
3. **Required Configuration**:
   - Set `VERTEX_PROJECT_ID` to your Google Cloud project ID
   - Set `VERTEX_LOCATION` to your preferred Google Cloud region (default: us-central1)
4. **Example Setup**:

   ```bash
   # In .env file
   GOOGLE_API_KEY=AIzaSyXXXXXXXXXXXXXXXXXXXXXXXXX
   VERTEX_PROJECT_ID=my-gcp-project-123
   VERTEX_LOCATION=us-central1
   ```

   Or using service account:

   ```bash
   # In .env file
   GOOGLE_APPLICATION_CREDENTIALS=/path/to/service-account.json
   VERTEX_PROJECT_ID=my-gcp-project-123
   VERTEX_LOCATION=us-central1
   ```

5. **In .taskmasterconfig**:
   ```json
   "global": {
     "vertexProjectId": "my-gcp-project-123",
     "vertexLocation": "us-central1"
   }
   ```<|MERGE_RESOLUTION|>--- conflicted
+++ resolved
@@ -13,26 +13,6 @@
       {
         "models": {
           "main": {
-<<<<<<< HEAD
-            "provider": "anthropic",
-            "modelId": "claude-3-7-sonnet-20250219",
-            "maxTokens": 64000,
-            "temperature": 0.2,
-            "baseURL": "https://api.anthropic.com/v1"
-          },
-          "research": {
-            "provider": "perplexity",
-            "modelId": "sonar-pro",
-            "maxTokens": 8700,
-            "temperature": 0.1,
-            "baseURL": "https://api.perplexity.ai/v1"
-          },
-          "fallback": {
-            "provider": "anthropic",
-            "modelId": "claude-3-5-sonnet",
-            "maxTokens": 64000,
-            "temperature": 0.2
-=======
             "provider": "pollinations",
             "modelId": "openai" // Or any available Pollinations model
           },
@@ -45,7 +25,6 @@
             "modelId": "gpt-4o",
             "baseUrl": "https://your-custom-endpoint.com/openai", // optional, else uses .env
             "apiKey": "sk-your-custom-key" // optional, else uses .env
->>>>>>> 7c7de455
           }
         },
         "global": {
@@ -54,15 +33,11 @@
           "defaultSubtasks": 5,
           "defaultPriority": "medium",
           "projectName": "Your Project Name",
-<<<<<<< HEAD
           "ollamaBaseURL": "http://localhost:11434/api",
           "azureBaseURL": "https://your-endpoint.azure.com/",
           "vertexProjectId": "your-gcp-project-id",
-          "vertexLocation": "us-central1"
-=======
-          "ollamaBaseUrl": "http://localhost:11434/api",
+          "vertexLocation": "us-central1",
           "azureOpenaiBaseUrl": "https://your-endpoint.openai.azure.com/"
->>>>>>> 7c7de455
         }
       }
       ```
@@ -129,16 +104,9 @@
 
 ### Configuration Errors
 
-<<<<<<< HEAD
 - If Task Master reports errors about missing configuration or cannot find the config file, run `task-master models --setup` in your project root to create or repair the file.
 - For new projects, config will be created at `.taskmaster/config.json`. For legacy projects, you may want to use `task-master migrate` to move to the new structure.
 - Ensure API keys are correctly placed in your `.env` file (for CLI) or `.cursor/mcp.json` (for MCP) and are valid for the providers selected in your config file.
-=======
-- If Task Master reports errors about missing configuration or cannot find `.taskmasterconfig`, run `task-master models --setup` in your project root to create or repair the file.
-- Ensure API keys are correctly placed in your `.env` file (for CLI) or `.cursor/mcp.json` (for MCP) and are valid for the providers selected in `.taskmasterconfig`.
-- For Pollinations, you do not need any API key at all!
-- For Custom, you must set `CUSTOM_BASE` and `CUSTOM_API_KEY` in `.env` or override via `.taskmasterconfig`.
->>>>>>> 7c7de455
 
 ### If `task-master init` doesn't respond:
 
