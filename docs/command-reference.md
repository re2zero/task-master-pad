--- conflicted
+++ resolved
@@ -381,7 +381,6 @@
 task-master models --setup
 ```
 
-<<<<<<< HEAD
 ### 🌱 Pollinations and Custom Provider Support
 
 - **Pollinations**: Use `provider: "pollinations"` for any role. No API key needed! Choose from a wide range of free, open models (see `task-master models --setup` for a full list).
@@ -400,7 +399,6 @@
 ```
 
 Configuration is stored in `.taskmasterconfig` in your project root. API keys are still managed via `.env` or MCP configuration. Use `task-master models` without flags to see available built-in models (including all new Pollinations models). Use `--setup` for a guided experience.
-=======
 Configuration is stored in `.taskmaster/config.json` in your project root (legacy `.taskmasterconfig` files are automatically migrated). API keys are still managed via `.env` or MCP configuration. Use `task-master models` without flags to see available built-in models. Use `--setup` for a guided experience.
 
 State is stored in `.taskmaster/state.json` in your project root. It maintains important information like the current tag. Do not manually edit this file.
@@ -467,5 +465,4 @@
   - **Save to task/subtask**: Commit key findings and actionable insights (recommended)
   - **Save to file**: Preserve entire conversation for later reference if needed
   - **Continue exploring**: Ask more follow-up questions to dig deeper
-- **Automatic file naming** with timestamps and query-based slugs when saving conversations
->>>>>>> ef1deec9
+- **Automatic file naming** with timestamps and query-based slugs when saving conversations